// Copyright (c) 2009-2010 Satoshi Nakamoto
// Copyright (c) 2009-2020 The Bitcoin Core developers
// Distributed under the MIT software license, see the accompanying
// file COPYING or http://www.opensource.org/licenses/mit-license.php.

#include <validation.h>

#include <arith_uint256.h>
#include <chain.h>
#include <chainparams.h>
#include <checkqueue.h>
#include <consensus/consensus.h>
#include <consensus/merkle.h>
#include <consensus/tx_check.h>
#include <consensus/tx_verify.h>
#include <consensus/validation.h>
#include <cuckoocache.h>
#include <flatfile.h>
#include <hash.h>
#include <index/txindex.h>
#include <logging.h>
#include <logging/timer.h>
#include <policy/fees.h>
#include <policy/policy.h>
#include <policy/settings.h>
#include <pow.h>
#include <primitives/block.h>
#include <primitives/transaction.h>
#include <random.h>
#include <reverse_iterator.h>
#include <script/script.h>
#include <script/interpreter.h>
#include <script/sigcache.h>
#include <shutdown.h>
#include <timedata.h>
#include <tinyformat.h>
#include <txdb.h>
#include <txmempool.h>
#include <ui_interface.h>
#include <uint256.h>
#include <undo.h>
#include <util/moneystr.h>
#include <util/rbf.h>
#include <util/strencodings.h>
#include <util/system.h>
#include <util/translation.h>
#include <validationinterface.h>
#include <warnings.h>
#include <smsg/smessage.h>
#include <net.h>
#include <pos/kernel.h>
#include <anon.h>
#include <rctindex.h>
#include <insight/insight.h>

#include <string>

#include <boost/algorithm/string/replace.hpp>
#include <boost/thread.hpp>

#if defined(NDEBUG)
# error "Particl cannot be compiled without assertions."
#endif

#define MICRO 0.000001
#define MILLI 0.001

bool CBlockIndexWorkComparator::operator()(const CBlockIndex *pa, const CBlockIndex *pb) const {
    // First sort by most total work, ...
    if (pa->nChainWork > pb->nChainWork) return false;
    if (pa->nChainWork < pb->nChainWork) return true;

    // ... then by earliest time received, ...
    if (pa->nSequenceId < pb->nSequenceId) return false;
    if (pa->nSequenceId > pb->nSequenceId) return true;

    // Use pointer address as tie breaker (should only happen with blocks
    // loaded from disk, as those all have id 0).
    if (pa < pb) return false;
    if (pa > pb) return true;

    // Identical blocks.
    return false;
}

namespace {
BlockManager g_blockman;
} // anon namespace

std::unique_ptr<CChainState> g_chainstate;

CChainState& ChainstateActive() {
    assert(g_chainstate);
    return *g_chainstate;
}

CChain& ChainActive() {
    assert(g_chainstate);
    return g_chainstate->m_chain;
}

/**
 * Mutex to guard access to validation specific variables, such as reading
 * or changing the chainstate.
 *
 * This may also need to be locked when updating the transaction pool, e.g. on
 * AcceptToMemoryPool. See CTxMemPool::cs comment for details.
 *
 * The transaction pool has a separate lock to allow reading from it and the
 * chainstate at the same time.
 */
RecursiveMutex cs_main;

std::map<uint256, StakeConflict> mapStakeConflict;
std::map<COutPoint, uint256> mapStakeSeen;
std::list<COutPoint> listStakeSeen;

CoinStakeCache coinStakeCache GUARDED_BY(cs_main);
std::set<CCmpPubKey> setConnectKi; // hacky workaround

CBlockIndex *pindexBestHeader = nullptr;
Mutex g_best_block_mutex;
std::condition_variable g_best_block_cv;
uint256 g_best_block;
bool g_parallel_script_checks{false};
std::atomic_bool fImporting(false);
std::atomic_bool fReindex(false);
std::atomic_bool fSkipRangeproof(false);
std::atomic_bool fBusyImporting(false);        // covers ActivateBestChain too
bool fHavePruned = false;
bool fPruneMode = false;
bool fRequireStandard = true;
bool fCheckBlockIndex = false;
bool fCheckpointsEnabled = DEFAULT_CHECKPOINTS_ENABLED;
size_t nCoinCacheUsage = 5000 * 300;
uint64_t nPruneTarget = 0;
unsigned int MIN_BLOCKS_TO_KEEP = 288;
unsigned int NODE_NETWORK_LIMITED_MIN_BLOCKS = 288;
int64_t nMaxTipAge = DEFAULT_MAX_TIP_AGE;
static bool fVerifyingDB = false;

uint256 hashAssumeValid;
arith_uint256 nMinimumChainWork;

CFeeRate minRelayTxFee = CFeeRate(DEFAULT_MIN_RELAY_TX_FEE);

CBlockPolicyEstimator feeEstimator;
CTxMemPool mempool(&feeEstimator);

// Internal stuff
namespace {
    CBlockIndex* pindexBestInvalid = nullptr;

    RecursiveMutex cs_LastBlockFile;
    std::vector<CBlockFileInfo> vinfoBlockFile;
    int nLastBlockFile = 0;
    /** Global flag to indicate we should check to see if there are
     *  block/undo files that should be deleted.  Set on startup
     *  or if we allocate more file space when we're in prune mode
     */
    bool fCheckForPruning = false;

    /** Dirty block index entries. */
    std::set<CBlockIndex*> setDirtyBlockIndex;

    /** Dirty block file entries. */
    std::set<int> setDirtyFileInfo;
} // anon namespace

int StakeConflict::Add(NodeId id)
{
    nLastUpdated = GetAdjustedTime();
    std::pair<std::map<NodeId, int>::iterator,bool> ret;
    ret = peerCount.insert(std::pair<NodeId, int>(id, 1));
    if (ret.second == false) // existing element
        ret.first->second++;

    return 0;
};

CBlockIndex* LookupBlockIndex(const uint256& hash)
{
    AssertLockHeld(cs_main);
    BlockMap::const_iterator it = g_blockman.m_block_index.find(hash);
    return it == g_blockman.m_block_index.end() ? nullptr : it->second;
}

CBlockIndex* FindForkInGlobalIndex(const CChain& chain, const CBlockLocator& locator)
{
    AssertLockHeld(cs_main);

    // Find the latest block common to locator and chain - we expect that
    // locator.vHave is sorted descending by height.
    for (const uint256& hash : locator.vHave) {
        CBlockIndex* pindex = LookupBlockIndex(hash);
        if (pindex) {
            if (chain.Contains(pindex))
                return pindex;
            if (pindex->GetAncestor(chain.Height()) == chain.Tip()) {
                return chain.Tip();
            }
        }
    }
    return chain.Genesis();
}

std::unique_ptr<CBlockTreeDB> pblocktree;

// See definition for documentation
static void FindFilesToPruneManual(std::set<int>& setFilesToPrune, int nManualPruneHeight);
static void FindFilesToPrune(std::set<int>& setFilesToPrune, uint64_t nPruneAfterHeight);
bool CheckInputScripts(const CTransaction& tx, TxValidationState &state, const CCoinsViewCache &inputs, unsigned int flags, bool cacheSigStore, bool cacheFullScriptStore, PrecomputedTransactionData& txdata, std::vector<CScriptCheck> *pvChecks = nullptr, bool fAnonChecks = true);
static FILE* OpenUndoFile(const FlatFilePos &pos, bool fReadOnly = false);
static FlatFileSeq BlockFileSeq();
static FlatFileSeq UndoFileSeq();

bool CheckFinalTx(const CTransaction &tx, int flags)
{
    AssertLockHeld(cs_main);

    // By convention a negative value for flags indicates that the
    // current network-enforced consensus rules should be used. In
    // a future soft-fork scenario that would mean checking which
    // rules would be enforced for the next block and setting the
    // appropriate flags. At the present time no soft-forks are
    // scheduled, so no flags are set.
    flags = std::max(flags, 0);

    // CheckFinalTx() uses ::ChainActive().Height()+1 to evaluate
    // nLockTime because when IsFinalTx() is called within
    // CBlock::AcceptBlock(), the height of the block *being*
    // evaluated is what is used. Thus if we want to know if a
    // transaction can be part of the *next* block, we need to call
    // IsFinalTx() with one more than ::ChainActive().Height().
    const int nBlockHeight = ::ChainActive().Height() + 1;

    // BIP113 requires that time-locked transactions have nLockTime set to
    // less than the median time of the previous block they're contained in.
    // When the next block is created its previous block will be the current
    // chain tip, so we use that to calculate the median time passed to
    // IsFinalTx() if LOCKTIME_MEDIAN_TIME_PAST is set.
    const int64_t nBlockTime = (flags & LOCKTIME_MEDIAN_TIME_PAST)
                             ? ::ChainActive().Tip()->GetMedianTimePast()
                             : GetAdjustedTime();

    return IsFinalTx(tx, nBlockHeight, nBlockTime);
}


bool TestLockPointValidity(const LockPoints* lp)
{
    AssertLockHeld(cs_main);
    assert(lp);
    // If there are relative lock times then the maxInputBlock will be set
    // If there are no relative lock times, the LockPoints don't depend on the chain
    if (lp->maxInputBlock) {
        // Check whether ::ChainActive() is an extension of the block at which the LockPoints
        // calculation was valid.  If not LockPoints are no longer valid
        if (!::ChainActive().Contains(lp->maxInputBlock)) {
            return false;
        }
    }

    // LockPoints still valid
    return true;
}

bool CheckSequenceLocks(const CTxMemPool& pool, const CTransaction& tx, int flags, LockPoints* lp, bool useExistingLockPoints)
{
    AssertLockHeld(cs_main);
    AssertLockHeld(pool.cs);

    CBlockIndex* tip = ::ChainActive().Tip();
    assert(tip != nullptr);

    CBlockIndex index;
    index.pprev = tip;
    // CheckSequenceLocks() uses ::ChainActive().Height()+1 to evaluate
    // height based locks because when SequenceLocks() is called within
    // ConnectBlock(), the height of the block *being*
    // evaluated is what is used.
    // Thus if we want to know if a transaction can be part of the
    // *next* block, we need to use one more than ::ChainActive().Height()
    index.nHeight = tip->nHeight + 1;

    std::pair<int, int64_t> lockPair;
    if (useExistingLockPoints) {
        assert(lp);
        lockPair.first = lp->height;
        lockPair.second = lp->time;
    }
    else {
        // CoinsTip() contains the UTXO set for ::ChainActive().Tip()
        CCoinsViewMemPool viewMemPool(&::ChainstateActive().CoinsTip(), pool);
        std::vector<int> prevheights;
        prevheights.resize(tx.vin.size());
        for (size_t txinIndex = 0; txinIndex < tx.vin.size(); txinIndex++) {
            const CTxIn& txin = tx.vin[txinIndex];

            if (txin.IsAnonInput())
            {
                prevheights[txinIndex] = tip->nHeight + 1;
                continue;
            };

            Coin coin;
            if (!viewMemPool.GetCoin(txin.prevout, coin)) {
                return error("%s: Missing input", __func__);
            }
            if (coin.nHeight == MEMPOOL_HEIGHT) {
                // Assume all mempool transaction confirm in the next block
                prevheights[txinIndex] = tip->nHeight + 1;
            } else {
                prevheights[txinIndex] = coin.nHeight;
            }
        }
        lockPair = CalculateSequenceLocks(tx, flags, &prevheights, index);
        if (lp) {
            lp->height = lockPair.first;
            lp->time = lockPair.second;
            // Also store the hash of the block with the highest height of
            // all the blocks which have sequence locked prevouts.
            // This hash needs to still be on the chain
            // for these LockPoint calculations to be valid
            // Note: It is impossible to correctly calculate a maxInputBlock
            // if any of the sequence locked inputs depend on unconfirmed txs,
            // except in the special case where the relative lock time/height
            // is 0, which is equivalent to no sequence lock. Since we assume
            // input height of tip+1 for mempool txs and test the resulting
            // lockPair from CalculateSequenceLocks against tip+1.  We know
            // EvaluateSequenceLocks will fail if there was a non-zero sequence
            // lock on a mempool input, so we can use the return value of
            // CheckSequenceLocks to indicate the LockPoints validity
            int maxInputHeight = 0;
            for (const int height : prevheights) {
                // Can ignore mempool inputs since we'll fail if they had non-zero locks
                if (height != tip->nHeight+1) {
                    maxInputHeight = std::max(maxInputHeight, height);
                }
            }
            lp->maxInputBlock = tip->GetAncestor(maxInputHeight);
        }
    }
    return EvaluateSequenceLocks(index, lockPair);
}

// Returns the script flags which should be checked for a given block
static unsigned int GetBlockScriptFlags(const CBlockIndex* pindex, const Consensus::Params& chainparams);

static void LimitMempoolSize(CTxMemPool& pool, size_t limit, std::chrono::seconds age)
    EXCLUSIVE_LOCKS_REQUIRED(pool.cs, ::cs_main)
{
    int expired = pool.Expire(GetTime<std::chrono::seconds>() - age);
    if (expired != 0) {
        LogPrint(BCLog::MEMPOOL, "Expired %i transactions from the memory pool\n", expired);
    }

    std::vector<COutPoint> vNoSpendsRemaining;
    pool.TrimToSize(limit, &vNoSpendsRemaining);
    for (const COutPoint& removed : vNoSpendsRemaining)
        ::ChainstateActive().CoinsTip().Uncache(removed);
}

static bool IsCurrentForFeeEstimation() EXCLUSIVE_LOCKS_REQUIRED(cs_main)
{
    AssertLockHeld(cs_main);
    if (::ChainstateActive().IsInitialBlockDownload())
        return false;
    if (::ChainActive().Tip()->GetBlockTime() < (GetTime() - MAX_FEE_ESTIMATION_TIP_AGE))
        return false;
    if (::ChainActive().Height() < pindexBestHeader->nHeight - 1)
        return false;
    return true;
}

/* Make mempool consistent after a reorg, by re-adding or recursively erasing
 * disconnected block transactions from the mempool, and also removing any
 * other transactions from the mempool that are no longer valid given the new
 * tip/height.
 *
 * Note: we assume that disconnectpool only contains transactions that are NOT
 * confirmed in the current chain nor already in the mempool (otherwise,
 * in-mempool descendants of such transactions would be removed).
 *
 * Passing fAddToMempool=false will skip trying to add the transactions back,
 * and instead just erase from the mempool as needed.
 */

static void UpdateMempoolForReorg(DisconnectedBlockTransactions& disconnectpool, bool fAddToMempool) EXCLUSIVE_LOCKS_REQUIRED(cs_main, ::mempool.cs)
{
    AssertLockHeld(cs_main);
    std::vector<uint256> vHashUpdate;
    // disconnectpool's insertion_order index sorts the entries from
    // oldest to newest, but the oldest entry will be the last tx from the
    // latest mined block that was disconnected.
    // Iterate disconnectpool in reverse, so that we add transactions
    // back to the mempool starting with the earliest transaction that had
    // been previously seen in a block.
    auto it = disconnectpool.queuedTx.get<insertion_order>().rbegin();
    while (it != disconnectpool.queuedTx.get<insertion_order>().rend()) {
        // ignore validation errors in resurrected transactions
        TxValidationState stateDummy;
        if (!fAddToMempool || (*it)->IsCoinBase() ||
            !AcceptToMemoryPool(mempool, stateDummy, *it,
                                nullptr /* plTxnReplaced */, true /* bypass_limits */, 0 /* nAbsurdFee */)) {
            // If the transaction doesn't make it in to the mempool, remove any
            // transactions that depend on it (which would now be orphans).
            mempool.removeRecursive(**it, MemPoolRemovalReason::REORG);
        } else if (mempool.exists((*it)->GetHash())) {
            vHashUpdate.push_back((*it)->GetHash());
        }
        ++it;
    }
    disconnectpool.queuedTx.clear();
    // AcceptToMemoryPool/addUnchecked all assume that new mempool entries have
    // no in-mempool children, which is generally not true when adding
    // previously-confirmed transactions back to the mempool.
    // UpdateTransactionsFromBlock finds descendants of any transactions in
    // the disconnectpool that were added back and cleans up the mempool state.
    mempool.UpdateTransactionsFromBlock(vHashUpdate);

    // We also need to remove any now-immature transactions
    mempool.removeForReorg(&::ChainstateActive().CoinsTip(), ::ChainActive().Tip()->nHeight + 1, STANDARD_LOCKTIME_VERIFY_FLAGS);
    // Re-limit mempool size, in case we added any transactions
    LimitMempoolSize(mempool, gArgs.GetArg("-maxmempool", DEFAULT_MAX_MEMPOOL_SIZE) * 1000000, std::chrono::hours{gArgs.GetArg("-mempoolexpiry", DEFAULT_MEMPOOL_EXPIRY)});
}

// Used to avoid mempool polluting consensus critical paths if CCoinsViewMempool
// were somehow broken and returning the wrong scriptPubKeys
static bool CheckInputsFromMempoolAndCache(const CTransaction& tx, TxValidationState& state, const CCoinsViewCache& view, const CTxMemPool& pool,
                 unsigned int flags, PrecomputedTransactionData& txdata) EXCLUSIVE_LOCKS_REQUIRED(cs_main) {
    AssertLockHeld(cs_main);

    // pool.cs should be locked already, but go ahead and re-take the lock here
    // to enforce that mempool doesn't change between when we check the view
    // and when we actually call through to CheckInputScripts
    LOCK(pool.cs);

    assert(!tx.IsCoinBase());
    for (const CTxIn& txin : tx.vin) {
        if (txin.IsAnonInput())
            continue;
        const Coin& coin = view.AccessCoin(txin.prevout);

        // AcceptToMemoryPoolWorker has already checked that the coins are
        // available, so this shouldn't fail. If the inputs are not available
        // here then return false.
        if (coin.IsSpent()) return false;

        // Check equivalence for available inputs.
        const CTransactionRef& txFrom = pool.get(txin.prevout.hash);
        if (txFrom) {
            assert(txFrom->GetHash() == txin.prevout.hash);
            assert(txFrom->GetNumVOuts() > txin.prevout.n);
            if (txFrom->IsParticlVersion()) {
                assert(coin.Matches(txFrom->vpout[txin.prevout.n].get()));
            } else {
                assert(txFrom->vout[txin.prevout.n] == coin.out);
            }
        } else {
            const Coin& coinFromDisk = ::ChainstateActive().CoinsTip().AccessCoin(txin.prevout);
            assert(!coinFromDisk.IsSpent());
            assert(coinFromDisk.out == coin.out);
        }
    }

    // Call CheckInputScripts() to cache signature and script validity against current tip consensus rules.
    return CheckInputScripts(tx, state, view, flags, /* cacheSigStore = */ true, /* cacheFullSciptStore = */ true, txdata);
}

namespace {

class MemPoolAccept
{
public:
    MemPoolAccept(CTxMemPool& mempool) : m_pool(mempool), m_view(&m_dummy), m_viewmempool(&::ChainstateActive().CoinsTip(), m_pool),
        m_limit_ancestors(gArgs.GetArg("-limitancestorcount", DEFAULT_ANCESTOR_LIMIT)),
        m_limit_ancestor_size(gArgs.GetArg("-limitancestorsize", DEFAULT_ANCESTOR_SIZE_LIMIT)*1000),
        m_limit_descendants(gArgs.GetArg("-limitdescendantcount", DEFAULT_DESCENDANT_LIMIT)),
        m_limit_descendant_size(gArgs.GetArg("-limitdescendantsize", DEFAULT_DESCENDANT_SIZE_LIMIT)*1000) {}

    // We put the arguments we're handed into a struct, so we can pass them
    // around easier.
    struct ATMPArgs {
        const CChainParams& m_chainparams;
        TxValidationState &m_state;
        const int64_t m_accept_time;
        std::list<CTransactionRef>* m_replaced_transactions;
        const bool m_bypass_limits;
        const CAmount& m_absurd_fee;
        /*
         * Return any outpoints which were not previously present in the coins
         * cache, but were added as a result of validating the tx for mempool
         * acceptance. This allows the caller to optionally remove the cache
         * additions if the associated transaction ends up being rejected by
         * the mempool.
         */
        std::vector<COutPoint>& m_coins_to_uncache;
        const bool m_test_accept;
        const bool m_ignore_locks;
    };

    // Single transaction acceptance
    bool AcceptSingleTransaction(const CTransactionRef& ptx, ATMPArgs& args) EXCLUSIVE_LOCKS_REQUIRED(cs_main);

private:
    // All the intermediate state that gets passed between the various levels
    // of checking a given transaction.
    struct Workspace {
        Workspace(const CTransactionRef& ptx) : m_ptx(ptx), m_hash(ptx->GetHash()) {}
        std::set<uint256> m_conflicts;
        CTxMemPool::setEntries m_all_conflicting;
        CTxMemPool::setEntries m_ancestors;
        std::unique_ptr<CTxMemPoolEntry> m_entry;

        bool m_replacement_transaction;
        CAmount m_modified_fees;
        CAmount m_conflicting_fees;
        size_t m_conflicting_size;

        const CTransactionRef& m_ptx;
        const uint256& m_hash;
    };

    // Run the policy checks on a given transaction, excluding any script checks.
    // Looks up inputs, calculates feerate, considers replacement, evaluates
    // package limits, etc. As this function can be invoked for "free" by a peer,
    // only tests that are fast should be done here (to avoid CPU DoS).
    bool PreChecks(ATMPArgs& args, Workspace& ws) EXCLUSIVE_LOCKS_REQUIRED(cs_main, m_pool.cs);

    // Run the script checks using our policy flags. As this can be slow, we should
    // only invoke this on transactions that have otherwise passed policy checks.
    bool PolicyScriptChecks(ATMPArgs& args, Workspace& ws, PrecomputedTransactionData& txdata) EXCLUSIVE_LOCKS_REQUIRED(cs_main);

    // Re-run the script checks, using consensus flags, and try to cache the
    // result in the scriptcache. This should be done after
    // PolicyScriptChecks(). This requires that all inputs either be in our
    // utxo set or in the mempool.
    bool ConsensusScriptChecks(ATMPArgs& args, Workspace& ws, PrecomputedTransactionData &txdata) EXCLUSIVE_LOCKS_REQUIRED(cs_main);

    // Try to add the transaction to the mempool, removing any conflicts first.
    // Returns true if the transaction is in the mempool after any size
    // limiting is performed, false otherwise.
    bool Finalize(ATMPArgs& args, Workspace& ws) EXCLUSIVE_LOCKS_REQUIRED(cs_main, m_pool.cs);

    // Compare a package's feerate against minimum allowed.
    bool CheckFeeRate(size_t package_size, CAmount package_fee, TxValidationState& state)
    {
        CAmount mempoolRejectFee = m_pool.GetMinFee(gArgs.GetArg("-maxmempool", DEFAULT_MAX_MEMPOOL_SIZE) * 1000000).GetFee(package_size);
        if (state.m_has_anon_output) {
            mempoolRejectFee *= ANON_FEE_MULTIPLIER;
        }
        if (mempoolRejectFee > 0 && package_fee < mempoolRejectFee) {
            return state.Invalid(TxValidationResult::TX_MEMPOOL_POLICY, "mempool min fee not met", strprintf("%d < %d", package_fee, mempoolRejectFee));
        }

        if (package_fee < ::minRelayTxFee.GetFee(package_size)) {
            return state.Invalid(TxValidationResult::TX_MEMPOOL_POLICY, "min relay fee not met", strprintf("%d < %d", package_fee, ::minRelayTxFee.GetFee(package_size)));
        }
        return true;
    }

private:
    CTxMemPool& m_pool;
    CCoinsViewCache m_view;
    CCoinsViewMemPool m_viewmempool;
    CCoinsView m_dummy;

    // The package limits in effect at the time of invocation.
    const size_t m_limit_ancestors;
    const size_t m_limit_ancestor_size;
    // These may be modified while evaluating a transaction (eg to account for
    // in-mempool conflicts; see below).
    size_t m_limit_descendants;
    size_t m_limit_descendant_size;
};

bool MemPoolAccept::PreChecks(ATMPArgs& args, Workspace& ws)
{
    const CTransactionRef& ptx = ws.m_ptx;
    const CTransaction& tx = *ws.m_ptx;
    const uint256& hash = ws.m_hash;

    // Copy/alias what we need out of args
    TxValidationState &state = args.m_state;
    const int64_t nAcceptTime = args.m_accept_time;
    const bool bypass_limits = args.m_bypass_limits;
    const CAmount& nAbsurdFee = args.m_absurd_fee;
    std::vector<COutPoint>& coins_to_uncache = args.m_coins_to_uncache;

    // Alias what we need out of ws
    std::set<uint256>& setConflicts = ws.m_conflicts;
    CTxMemPool::setEntries& allConflicting = ws.m_all_conflicting;
    CTxMemPool::setEntries& setAncestors = ws.m_ancestors;
    std::unique_ptr<CTxMemPoolEntry>& entry = ws.m_entry;
    bool& fReplacementTransaction = ws.m_replacement_transaction;
    CAmount& nModifiedFees = ws.m_modified_fees;
    CAmount& nConflictingFees = ws.m_conflicting_fees;
    size_t& nConflictingSize = ws.m_conflicting_size;

    const Consensus::Params &consensus = Params().GetConsensus();
    state.SetStateInfo(nAcceptTime, ::ChainActive().Height(), consensus, fParticlMode, (fBusyImporting && fSkipRangeproof));

    if (!CheckTransaction(tx, state))
        return false; // state filled in by CheckTransaction

    // Coinbase is only valid in a block, not as a loose transaction
    if (tx.IsCoinBase())
        return state.Invalid(TxValidationResult::TX_CONSENSUS, "coinbase");

    // Coinstake is only valid in a block, not as a loose transaction
    if (tx.IsCoinStake())
        return state.Invalid(TxValidationResult::TX_CONSENSUS, "coinstake");

    // Rather not work on nonstandard transactions (unless -testnet/-regtest)
    std::string reason;
    if (fRequireStandard && !IsStandardTx(tx, reason, nAcceptTime))
        return state.Invalid(TxValidationResult::TX_NOT_STANDARD, reason);

    // Do not work on transactions that are too small.
    // A transaction with 1 segwit input and 1 P2WPHK output has non-witness size of 82 bytes.
    // Transactions smaller than this are not relayed to mitigate CVE-2017-12842 by not relaying
    // 64-byte transactions.
    if (::GetSerializeSize(tx, PROTOCOL_VERSION | SERIALIZE_TRANSACTION_NO_WITNESS) < (fParticlMode ? MIN_STANDARD_TX_NONWITNESS_SIZE_PART : MIN_STANDARD_TX_NONWITNESS_SIZE))
        return state.Invalid(TxValidationResult::TX_NOT_STANDARD, "tx-size-small");

    // Only accept nLockTime-using transactions that can be mined in the next
    // block; we don't want our mempool filled up with transactions that can't
    // be mined yet.
    if (!args.m_test_accept || !args.m_ignore_locks)
    if (!CheckFinalTx(tx, STANDARD_LOCKTIME_VERIFY_FLAGS))
        return state.Invalid(TxValidationResult::TX_PREMATURE_SPEND, "non-final");

    // is it already in the memory pool?
    if (m_pool.exists(hash)) {
        return state.Invalid(TxValidationResult::TX_CONFLICT, "txn-already-in-mempool");
    }

    // Check for conflicts with in-memory transactions
    for (const CTxIn &txin : tx.vin)
    {
        if (txin.IsAnonInput()) {
            continue;
        }
        const CTransaction* ptxConflicting = m_pool.GetConflictTx(txin.prevout);
        if (ptxConflicting) {
            if (!setConflicts.count(ptxConflicting->GetHash()))
            {
                // Allow opt-out of transaction replacement by setting
                // nSequence > MAX_BIP125_RBF_SEQUENCE (SEQUENCE_FINAL-2) on all inputs.
                //
                // SEQUENCE_FINAL-1 is picked to still allow use of nLockTime by
                // non-replaceable transactions. All inputs rather than just one
                // is for the sake of multi-party protocols, where we don't
                // want a single party to be able to disable replacement.
                //
                // The opt-out ignores descendants as anyone relying on
                // first-seen mempool behavior should be checking all
                // unconfirmed ancestors anyway; doing otherwise is hopelessly
                // insecure.
                bool fReplacementOptOut = true;
                for (const CTxIn &_txin : ptxConflicting->vin)
                {
                    if (_txin.nSequence <= MAX_BIP125_RBF_SEQUENCE)
                    {
                        fReplacementOptOut = false;
                        break;
                    }
                }
                if (fReplacementOptOut) {
                    return state.Invalid(TxValidationResult::TX_MEMPOOL_POLICY, "txn-mempool-conflict");
                }

                setConflicts.insert(ptxConflicting->GetHash());
            }
        }
    }

    LockPoints lp;
    m_view.SetBackend(m_viewmempool);

    state.m_has_anon_input = false;
    CCoinsViewCache& coins_cache = ::ChainstateActive().CoinsTip();
    // do all inputs exist?
    for (const CTxIn& txin : tx.vin) {
        if (txin.IsAnonInput()) {
            state.m_has_anon_input = true;
            continue;
        }
        if (!coins_cache.HaveCoinInCache(txin.prevout)) {
            coins_to_uncache.push_back(txin.prevout);
        }

        // Note: this call may add txin.prevout to the coins cache
        // (coins_cache.cacheCoins) by way of FetchCoin(). It should be removed
        // later (via coins_to_uncache) if this tx turns out to be invalid.
        if (!m_view.HaveCoin(txin.prevout)) {
            // Are inputs missing because we already have the tx?
            for (size_t out = 0; out < tx.GetNumVOuts(); out++) {
                // Optimistically just do efficient check of cache for outputs
                if (coins_cache.HaveCoinInCache(COutPoint(hash, out))) {
                    return state.Invalid(TxValidationResult::TX_CONFLICT, "txn-already-known");
                }
            }
            // Otherwise assume this might be an orphan tx for which we just haven't seen parents yet
            return state.Invalid(TxValidationResult::TX_MISSING_INPUTS, "bad-txns-inputs-missingorspent");
        }
    }

    if (state.m_has_anon_input
         && (::ChainActive().Height() < GetNumBlocksOfPeers()-1)) {
        LogPrintf("%s: Ignoring anon transaction while chain syncs height %d - peers %d.\n",
            __func__, ::ChainActive().Height(), GetNumBlocksOfPeers());
        return false;
    }

    if (!AllAnonOutputsUnknown(tx, state)) { // Also sets state.m_has_anon_output
        // Already in the blockchain, containing block could have been received before loose tx
        return state.Invalid(TxValidationResult::TX_CONFLICT, "txn-already-in-mempool");
    }
    // Bring the best block into scope
    m_view.GetBestBlock();

    // we have all inputs cached now, so switch back to dummy (to protect
    // against bugs where we pull more inputs from disk that miss being added
    // to coins_to_uncache)
    m_view.SetBackend(m_dummy);

    // Only accept BIP68 sequence locked transactions that can be mined in the next
    // block; we don't want our mempool filled up with transactions that can't
    // be mined yet.
    // Must keep pool.cs for this unless we change CheckSequenceLocks to take a
    // CoinsViewCache instead of create its own
    if (!args.m_test_accept || !args.m_ignore_locks)
    if (!CheckSequenceLocks(m_pool, tx, STANDARD_LOCKTIME_VERIFY_FLAGS, &lp))
        return state.Invalid(TxValidationResult::TX_PREMATURE_SPEND, "non-BIP68-final");

    CAmount nFees = 0;
    if (!Consensus::CheckTxInputs(tx, state, m_view, GetSpendHeight(m_view), nFees)) {
        return error("%s: Consensus::CheckTxInputs: %s, %s", __func__, tx.GetHash().ToString(), state.ToString());
    }

    // Check for non-standard pay-to-script-hash in inputs
    if (fRequireStandard && !AreInputsStandard(tx, m_view, nAcceptTime))
        return state.Invalid(TxValidationResult::TX_NOT_STANDARD, "bad-txns-nonstandard-inputs");

    // Check for non-standard witness in P2WSH
    if (tx.HasWitness() && fRequireStandard && !IsWitnessStandard(tx, m_view))
        return state.Invalid(TxValidationResult::TX_WITNESS_MUTATED, "bad-witness-nonstandard");

    int64_t nSigOpsCost = GetTransactionSigOpCost(tx, m_view, STANDARD_SCRIPT_VERIFY_FLAGS);

    // nModifiedFees includes any fee deltas from PrioritiseTransaction
    nModifiedFees = nFees;
    m_pool.ApplyDelta(hash, nModifiedFees);

    // Keep track of transactions that spend a coinbase, which we re-scan
    // during reorgs to ensure COINBASE_MATURITY is still met.
    bool fSpendsCoinbase = false;
    for (const CTxIn &txin : tx.vin) {
        if (txin.IsAnonInput()) {
            continue;
        }
        const Coin &coin = m_view.AccessCoin(txin.prevout);
        if (coin.IsCoinBase()) {
            fSpendsCoinbase = true;
            break;
        }
    }

    entry.reset(new CTxMemPoolEntry(ptx, nFees, nAcceptTime, ::ChainActive().Height(),
            fSpendsCoinbase, nSigOpsCost, lp));
    unsigned int nSize = entry->GetTxSize();

    if (nSigOpsCost > MAX_STANDARD_TX_SIGOPS_COST)
        return state.Invalid(TxValidationResult::TX_NOT_STANDARD, "bad-txns-too-many-sigops",
                strprintf("%d", nSigOpsCost));

    // No transactions are allowed below minRelayTxFee except from disconnected
    // blocks
    if (!bypass_limits && !CheckFeeRate(nSize, nModifiedFees, state)) return false;

    if (nAbsurdFee && nFees > nAbsurdFee)
        return state.Invalid(TxValidationResult::TX_NOT_STANDARD,
                "absurdly-high-fee", strprintf("%d > %d", nFees, nAbsurdFee));

    const CTxMemPool::setEntries setIterConflicting = m_pool.GetIterSet(setConflicts);
    // Calculate in-mempool ancestors, up to a limit.
    if (setConflicts.size() == 1) {
        // In general, when we receive an RBF transaction with mempool conflicts, we want to know whether we
        // would meet the chain limits after the conflicts have been removed. However, there isn't a practical
        // way to do this short of calculating the ancestor and descendant sets with an overlay cache of
        // changed mempool entries. Due to both implementation and runtime complexity concerns, this isn't
        // very realistic, thus we only ensure a limited set of transactions are RBF'able despite mempool
        // conflicts here. Importantly, we need to ensure that some transactions which were accepted using
        // the below carve-out are able to be RBF'ed, without impacting the security the carve-out provides
        // for off-chain contract systems (see link in the comment below).
        //
        // Specifically, the subset of RBF transactions which we allow despite chain limits are those which
        // conflict directly with exactly one other transaction (but may evict children of said transaction),
        // and which are not adding any new mempool dependencies. Note that the "no new mempool dependencies"
        // check is accomplished later, so we don't bother doing anything about it here, but if BIP 125 is
        // amended, we may need to move that check to here instead of removing it wholesale.
        //
        // Such transactions are clearly not merging any existing packages, so we are only concerned with
        // ensuring that (a) no package is growing past the package size (not count) limits and (b) we are
        // not allowing something to effectively use the (below) carve-out spot when it shouldn't be allowed
        // to.
        //
        // To check these we first check if we meet the RBF criteria, above, and increment the descendant
        // limits by the direct conflict and its descendants (as these are recalculated in
        // CalculateMempoolAncestors by assuming the new transaction being added is a new descendant, with no
        // removals, of each parent's existing dependent set). The ancestor count limits are unmodified (as
        // the ancestor limits should be the same for both our new transaction and any conflicts).
        // We don't bother incrementing m_limit_descendants by the full removal count as that limit never comes
        // into force here (as we're only adding a single transaction).
        assert(setIterConflicting.size() == 1);
        CTxMemPool::txiter conflict = *setIterConflicting.begin();

        m_limit_descendants += 1;
        m_limit_descendant_size += conflict->GetSizeWithDescendants();
    }

    std::string errString;
    if (!m_pool.CalculateMemPoolAncestors(*entry, setAncestors, m_limit_ancestors, m_limit_ancestor_size, m_limit_descendants, m_limit_descendant_size, errString)) {
        setAncestors.clear();
        // If CalculateMemPoolAncestors fails second time, we want the original error string.
        std::string dummy_err_string;
        // Contracting/payment channels CPFP carve-out:
        // If the new transaction is relatively small (up to 40k weight)
        // and has at most one ancestor (ie ancestor limit of 2, including
        // the new transaction), allow it if its parent has exactly the
        // descendant limit descendants.
        //
        // This allows protocols which rely on distrusting counterparties
        // being able to broadcast descendants of an unconfirmed transaction
        // to be secure by simply only having two immediately-spendable
        // outputs - one for each counterparty. For more info on the uses for
        // this, see https://lists.linuxfoundation.org/pipermail/bitcoin-dev/2018-November/016518.html
        if (nSize >  EXTRA_DESCENDANT_TX_SIZE_LIMIT ||
                !m_pool.CalculateMemPoolAncestors(*entry, setAncestors, 2, m_limit_ancestor_size, m_limit_descendants + 1, m_limit_descendant_size + EXTRA_DESCENDANT_TX_SIZE_LIMIT, dummy_err_string)) {
            return state.Invalid(TxValidationResult::TX_MEMPOOL_POLICY, "too-long-mempool-chain", errString);
        }
    }

    // A transaction that spends outputs that would be replaced by it is invalid. Now
    // that we have the set of all ancestors we can detect this
    // pathological case by making sure setConflicts and setAncestors don't
    // intersect.
    for (CTxMemPool::txiter ancestorIt : setAncestors)
    {
        const uint256 &hashAncestor = ancestorIt->GetTx().GetHash();
        if (setConflicts.count(hashAncestor))
        {
            return state.Invalid(TxValidationResult::TX_CONSENSUS, "bad-txns-spends-conflicting-tx",
                    strprintf("%s spends conflicting transaction %s",
                        hash.ToString(),
                        hashAncestor.ToString()));
        }
    }

    // Check if it's economically rational to mine this transaction rather
    // than the ones it replaces.
    nConflictingFees = 0;
    nConflictingSize = 0;
    uint64_t nConflictingCount = 0;

    // If we don't hold the lock allConflicting might be incomplete; the
    // subsequent RemoveStaged() and addUnchecked() calls don't guarantee
    // mempool consistency for us.
    fReplacementTransaction = setConflicts.size();
    if (fReplacementTransaction)
    {
        CFeeRate newFeeRate(nModifiedFees, nSize);
        std::set<uint256> setConflictsParents;
        const int maxDescendantsToVisit = 100;
        for (const auto& mi : setIterConflicting) {
            // Don't allow the replacement to reduce the feerate of the
            // mempool.
            //
            // We usually don't want to accept replacements with lower
            // feerates than what they replaced as that would lower the
            // feerate of the next block. Requiring that the feerate always
            // be increased is also an easy-to-reason about way to prevent
            // DoS attacks via replacements.
            //
            // We only consider the feerates of transactions being directly
            // replaced, not their indirect descendants. While that does
            // mean high feerate children are ignored when deciding whether
            // or not to replace, we do require the replacement to pay more
            // overall fees too, mitigating most cases.
            CFeeRate oldFeeRate(mi->GetModifiedFee(), mi->GetTxSize());
            if (newFeeRate <= oldFeeRate)
            {
                return state.Invalid(TxValidationResult::TX_MEMPOOL_POLICY, "insufficient fee",
                        strprintf("rejecting replacement %s; new feerate %s <= old feerate %s",
                            hash.ToString(),
                            newFeeRate.ToString(),
                            oldFeeRate.ToString()));
            }

            for (const CTxIn &txin : mi->GetTx().vin)
            {
                if (txin.IsAnonInput()) {
                    continue;
                }
                setConflictsParents.insert(txin.prevout.hash);
            }

            nConflictingCount += mi->GetCountWithDescendants();
        }
        // This potentially overestimates the number of actual descendants
        // but we just want to be conservative to avoid doing too much
        // work.
        if (nConflictingCount <= maxDescendantsToVisit) {
            // If not too many to replace, then calculate the set of
            // transactions that would have to be evicted
            for (CTxMemPool::txiter it : setIterConflicting) {
                m_pool.CalculateDescendants(it, allConflicting);
            }
            for (CTxMemPool::txiter it : allConflicting) {
                nConflictingFees += it->GetModifiedFee();
                nConflictingSize += it->GetTxSize();
            }
        } else {
            return state.Invalid(TxValidationResult::TX_MEMPOOL_POLICY, "too many potential replacements",
                    strprintf("rejecting replacement %s; too many potential replacements (%d > %d)\n",
                        hash.ToString(),
                        nConflictingCount,
                        maxDescendantsToVisit));
        }

        for (unsigned int j = 0; j < tx.vin.size(); j++)
        {
            if (tx.vin[j].IsAnonInput()) {
                continue;
            }
            // We don't want to accept replacements that require low
            // feerate junk to be mined first. Ideally we'd keep track of
            // the ancestor feerates and make the decision based on that,
            // but for now requiring all new inputs to be confirmed works.
            //
            // Note that if you relax this to make RBF a little more useful,
            // this may break the CalculateMempoolAncestors RBF relaxation,
            // above. See the comment above the first CalculateMempoolAncestors
            // call for more info.
            if (!setConflictsParents.count(tx.vin[j].prevout.hash))
            {
                // Rather than check the UTXO set - potentially expensive -
                // it's cheaper to just check if the new input refers to a
                // tx that's in the mempool.
                if (m_pool.exists(tx.vin[j].prevout.hash)) {
                    return state.Invalid(TxValidationResult::TX_MEMPOOL_POLICY, "replacement-adds-unconfirmed",
                            strprintf("replacement %s adds unconfirmed input, idx %d",
                                hash.ToString(), j));
                }
            }
        }

        // The replacement must pay greater fees than the transactions it
        // replaces - if we did the bandwidth used by those conflicting
        // transactions would not be paid for.
        if (nModifiedFees < nConflictingFees)
        {
            return state.Invalid(TxValidationResult::TX_MEMPOOL_POLICY, "insufficient fee",
                    strprintf("rejecting replacement %s, less fees than conflicting txs; %s < %s",
                        hash.ToString(), FormatMoney(nModifiedFees), FormatMoney(nConflictingFees)));
        }

        // Finally in addition to paying more fees than the conflicts the
        // new transaction must pay for its own bandwidth.
        CAmount nDeltaFees = nModifiedFees - nConflictingFees;
        if (nDeltaFees < ::incrementalRelayFee.GetFee(nSize))
        {
            return state.Invalid(TxValidationResult::TX_MEMPOOL_POLICY, "insufficient fee",
                    strprintf("rejecting replacement %s, not enough additional fees to relay; %s < %s",
                        hash.ToString(),
                        FormatMoney(nDeltaFees),
                        FormatMoney(::incrementalRelayFee.GetFee(nSize))));
        }
    }
    return true;
}

bool MemPoolAccept::PolicyScriptChecks(ATMPArgs& args, Workspace& ws, PrecomputedTransactionData& txdata)
{
    const CTransaction& tx = *ws.m_ptx;

    TxValidationState &state = args.m_state;

    constexpr unsigned int scriptVerifyFlags = STANDARD_SCRIPT_VERIFY_FLAGS;

    // Check input scripts and signatures.
    // This is done last to help prevent CPU exhaustion denial-of-service attacks.
    if (!CheckInputScripts(tx, state, m_view, scriptVerifyFlags, true, false, txdata)) {
        // SCRIPT_VERIFY_CLEANSTACK requires SCRIPT_VERIFY_WITNESS, so we
        // need to turn both off, and compare against just turning off CLEANSTACK
        // to see if the failure is specifically due to witness validation.
        TxValidationState state_dummy; // Want reported failures to be from first CheckInputScripts
        if (!tx.HasWitness() && CheckInputScripts(tx, state_dummy, m_view, scriptVerifyFlags & ~(SCRIPT_VERIFY_WITNESS | SCRIPT_VERIFY_CLEANSTACK), true, false, txdata) &&
                !CheckInputScripts(tx, state_dummy, m_view, scriptVerifyFlags & ~SCRIPT_VERIFY_CLEANSTACK, true, false, txdata)) {
            // Only the witness is missing, so the transaction itself may be fine.
            state.Invalid(TxValidationResult::TX_WITNESS_MUTATED,
                    state.GetRejectReason(), state.GetDebugMessage());
        }
        return false; // state filled in by CheckInputScripts
    }

    return true;
}

bool MemPoolAccept::ConsensusScriptChecks(ATMPArgs& args, Workspace& ws, PrecomputedTransactionData& txdata)
{
    const CTransaction& tx = *ws.m_ptx;
    const uint256& hash = ws.m_hash;

    TxValidationState &state = args.m_state;
    const CChainParams& chainparams = args.m_chainparams;

    // Check again against the current block tip's script verification
    // flags to cache our script execution flags. This is, of course,
    // useless if the next block has different script flags from the
    // previous one, but because the cache tracks script flags for us it
    // will auto-invalidate and we'll just have a few blocks of extra
    // misses on soft-fork activation.
    //
    // This is also useful in case of bugs in the standard flags that cause
    // transactions to pass as valid when they're actually invalid. For
    // instance the STRICTENC flag was incorrectly allowing certain
    // CHECKSIG NOT scripts to pass, even though they were invalid.
    //
    // There is a similar check in CreateNewBlock() to prevent creating
    // invalid blocks (using TestBlockValidity), however allowing such
    // transactions into the mempool can be exploited as a DoS attack.
    unsigned int currentBlockScriptVerifyFlags = GetBlockScriptFlags(::ChainActive().Tip(), chainparams.GetConsensus());
    if (!CheckInputsFromMempoolAndCache(tx, state, m_view, m_pool, currentBlockScriptVerifyFlags, txdata)) {
        return error("%s: BUG! PLEASE REPORT THIS! CheckInputScripts failed against latest-block but not STANDARD flags %s, %s",
                __func__, hash.ToString(), state.ToString());
    }

    return true;
}

bool MemPoolAccept::Finalize(ATMPArgs& args, Workspace& ws)
{
    const CTransaction& tx = *ws.m_ptx;
    const uint256& hash = ws.m_hash;
    TxValidationState &state = args.m_state;
    const bool bypass_limits = args.m_bypass_limits;

    CTxMemPool::setEntries& allConflicting = ws.m_all_conflicting;
    CTxMemPool::setEntries& setAncestors = ws.m_ancestors;
    const CAmount& nModifiedFees = ws.m_modified_fees;
    const CAmount& nConflictingFees = ws.m_conflicting_fees;
    const size_t& nConflictingSize = ws.m_conflicting_size;
    const bool fReplacementTransaction = ws.m_replacement_transaction;
    std::unique_ptr<CTxMemPoolEntry>& entry = ws.m_entry;

    // Remove conflicting transactions from the mempool
    for (CTxMemPool::txiter it : allConflicting)
    {
        LogPrint(BCLog::MEMPOOL, "replacing tx %s with %s for %s BTC additional fees, %d delta bytes\n",
                it->GetTx().GetHash().ToString(),
                hash.ToString(),
                FormatMoney(nModifiedFees - nConflictingFees),
                (int)entry->GetTxSize() - (int)nConflictingSize);
        if (args.m_replaced_transactions)
            args.m_replaced_transactions->push_back(it->GetSharedTx());
    }
    m_pool.RemoveStaged(allConflicting, false, MemPoolRemovalReason::REPLACED);

    // This transaction should only count for fee estimation if:
    // - it isn't a BIP 125 replacement transaction (may not be widely supported)
    // - it's not being re-added during a reorg which bypasses typical mempool fee limits
    // - the node is not behind
    // - the transaction is not dependent on any other transactions in the mempool
    bool validForFeeEstimation = !fReplacementTransaction && !bypass_limits && IsCurrentForFeeEstimation() && m_pool.HasNoInputsOf(tx);

    // Store transaction in memory
    m_pool.addUnchecked(*entry, setAncestors, validForFeeEstimation);

    // trim mempool and check if tx was trimmed
    if (!bypass_limits) {
        LimitMempoolSize(m_pool, gArgs.GetArg("-maxmempool", DEFAULT_MAX_MEMPOOL_SIZE) * 1000000, std::chrono::hours{gArgs.GetArg("-mempoolexpiry", DEFAULT_MEMPOOL_EXPIRY)});
        if (!m_pool.exists(hash))
            return state.Invalid(TxValidationResult::TX_MEMPOOL_POLICY, "mempool full");
    }

    if (!AddKeyImagesToMempool(tx, m_pool)) {
        LogPrintf("ERROR: %s: AddKeyImagesToMempool failed.\n", __func__);
        return state.Invalid(TxValidationResult::TX_CONSENSUS, "bad-anonin-keyimages");
    }

    // Update mempool indices
    if (fAddressIndex) {
        m_pool.addAddressIndex(*entry, m_view);
    }
    if (fSpentIndex) {
        m_pool.addSpentIndex(*entry, m_view);
    }

    return true;
}

bool MemPoolAccept::AcceptSingleTransaction(const CTransactionRef& ptx, ATMPArgs& args)
{
    AssertLockHeld(cs_main);
    LOCK(m_pool.cs); // mempool "read lock" (held through GetMainSignals().TransactionAddedToMempool())

    Workspace workspace(ptx);

    if (!PreChecks(args, workspace)) return false;

    // Only compute the precomputed transaction data if we need to verify
    // scripts (ie, other policy checks pass). We perform the inexpensive
    // checks first and avoid hashing and signature verification unless those
    // checks pass, to mitigate CPU exhaustion denial-of-service attacks.
    PrecomputedTransactionData txdata(*ptx);

    if (!PolicyScriptChecks(args, workspace, txdata)) return false;

    if (!ConsensusScriptChecks(args, workspace, txdata)) return false;

    // Tx was accepted, but not added
    if (args.m_test_accept) return true;

    if (!Finalize(args, workspace)) return false;

    GetMainSignals().TransactionAddedToMempool(ptx);

    return true;
}

} // anon namespace

/** (try to) add transaction to memory pool with a specified acceptance time **/
static bool AcceptToMemoryPoolWithTime(const CChainParams& chainparams, CTxMemPool& pool, TxValidationState &state, const CTransactionRef &tx,
                        int64_t nAcceptTime, std::list<CTransactionRef>* plTxnReplaced,
                        bool bypass_limits, const CAmount nAbsurdFee, bool test_accept, bool ignore_locks) EXCLUSIVE_LOCKS_REQUIRED(cs_main)
{
    std::vector<COutPoint> coins_to_uncache;
    MemPoolAccept::ATMPArgs args { chainparams, state, nAcceptTime, plTxnReplaced, bypass_limits, nAbsurdFee, coins_to_uncache, test_accept, ignore_locks };
    bool res = MemPoolAccept(pool).AcceptSingleTransaction(tx, args);
    if (!res) {
        // Remove coins that were not present in the coins cache before calling ATMPW;
        // this is to prevent memory DoS in case we receive a large number of
        // invalid transactions that attempt to overrun the in-memory coins cache
        // (`CCoinsViewCache::cacheCoins`).

        for (const COutPoint& hashTx : coins_to_uncache)
            ::ChainstateActive().CoinsTip().Uncache(hashTx);
    }
    // After we've (potentially) uncached entries, ensure our coins cache is still within its size limits
    BlockValidationState state_dummy;
    ::ChainstateActive().FlushStateToDisk(chainparams, state_dummy, FlushStateMode::PERIODIC);
    return res;
}

bool AcceptToMemoryPool(CTxMemPool& pool, TxValidationState &state, const CTransactionRef &tx,
                        std::list<CTransactionRef>* plTxnReplaced,
                        bool bypass_limits, const CAmount nAbsurdFee, bool test_accept, bool ignore_locks)
{
    const CChainParams& chainparams = Params();
    return AcceptToMemoryPoolWithTime(chainparams, pool, state, tx, GetTime(), plTxnReplaced, bypass_limits, nAbsurdFee, test_accept, ignore_locks);
}

/**
 * Return transaction in txOut, and if it was found inside a block, its hash is placed in hashBlock.
 * If blockIndex is provided, the transaction is fetched from the corresponding block.
 */
bool GetTransaction(const uint256& hash, CTransactionRef& txOut, const Consensus::Params& consensusParams, uint256& hashBlock, const CBlockIndex* const block_index)
{
    LOCK(cs_main);

    if (!block_index) {
        CTransactionRef ptx = mempool.get(hash);
        if (ptx) {
            txOut = ptx;
            return true;
        }

        if (g_txindex) {
            return g_txindex->FindTx(hash, hashBlock, txOut);
        }
    } else {
        CBlock block;
        if (ReadBlockFromDisk(block, block_index, consensusParams)) {
            for (const auto& tx : block.vtx) {
                if (tx->GetHash() == hash) {
                    txOut = tx;
                    hashBlock = block_index->GetBlockHash();
                    return true;
                }
            }
        }
    }

    return false;
}


/** Retrieve a transaction and block header from disk
  * If blockIndex is provided, the transaction is fetched from the corresponding block.
  */
bool GetTransaction(const uint256 &hash, CTransactionRef &txOut, const Consensus::Params &consensusParams, CBlock &block, bool fAllowSlow, CBlockIndex* blockIndex)
{
    CBlockIndex *pindexSlow = blockIndex;

    LOCK(cs_main);

    if (g_txindex) {
        CBlockHeader header;
        if (g_txindex->FindTx(hash, header, txOut)) {
            block = CBlock(header);
            return true;
        }
        return false;
    }

    if (fAllowSlow) { // use coin database to locate block that contains transaction, and scan it
        const Coin& coin = AccessByTxid(::ChainstateActive().CoinsTip(), hash);
        if (!coin.IsSpent()) pindexSlow = ::ChainActive()[coin.nHeight];
    }

    if (pindexSlow) {
        // read and return entire block
        if (ReadBlockFromDisk(block, pindexSlow, consensusParams)) {
            for (const auto& tx : block.vtx) {
                if (tx->GetHash() == hash) {
                    txOut = tx;
                    return true;
                }
            }
        }
    }

    return false;
}


//////////////////////////////////////////////////////////////////////////////
//
// CBlock and CBlockIndex
//

static bool WriteBlockToDisk(const CBlock& block, FlatFilePos& pos, const CMessageHeader::MessageStartChars& messageStart)
{
    // Open history file to append
    CAutoFile fileout(OpenBlockFile(pos), SER_DISK, CLIENT_VERSION);
    if (fileout.IsNull())
        return error("WriteBlockToDisk: OpenBlockFile failed");

    // Write index header
    unsigned int nSize = GetSerializeSize(block, fileout.GetVersion());
    fileout << messageStart << nSize;

    // Write block
    long fileOutPos = ftell(fileout.Get());
    if (fileOutPos < 0)
        return error("WriteBlockToDisk: ftell failed");
    pos.nPos = (unsigned int)fileOutPos;
    fileout << block;

    return true;
}

bool ReadBlockFromDisk(CBlock& block, const FlatFilePos& pos, const Consensus::Params& consensusParams)
{
    block.SetNull();

    // Open history file to read
    CAutoFile filein(OpenBlockFile(pos, true), SER_DISK, CLIENT_VERSION);
    if (filein.IsNull())
        return error("ReadBlockFromDisk: OpenBlockFile failed for %s", pos.ToString());

    // Read block
    try {
        filein >> block;
    }
    catch (const std::exception& e) {
        return error("%s: Deserialize or I/O error - %s at %s", __func__, e.what(), pos.ToString());
    }

    // Check the header
    if (fParticlMode) {
        // only CheckProofOfWork for genesis blocks
        if (block.hashPrevBlock.IsNull()
            && !CheckProofOfWork(block.GetHash(), block.nBits, consensusParams, 0, Params().GetLastImportHeight())) {
            return error("ReadBlockFromDisk: Errors in block header at %s", pos.ToString());
        }
    } else {
        if (!CheckProofOfWork(block.GetHash(), block.nBits, consensusParams))
            return error("ReadBlockFromDisk: Errors in block header at %s", pos.ToString());
    }

    return true;
}

bool ReadBlockFromDisk(CBlock& block, const CBlockIndex* pindex, const Consensus::Params& consensusParams)
{
    FlatFilePos blockPos;
    {
        LOCK(cs_main);
        blockPos = pindex->GetBlockPos();
    }

    if (!ReadBlockFromDisk(block, blockPos, consensusParams))
        return false;
    if (block.GetHash() != pindex->GetBlockHash())
        return error("ReadBlockFromDisk(CBlock&, CBlockIndex*): GetHash() doesn't match index for %s at %s",
                pindex->ToString(), pindex->GetBlockPos().ToString());
    return true;
}

bool ReadTransactionFromDiskBlock(const CBlockIndex* pindex, int nIndex, CTransactionRef &txOut)
{
    FlatFilePos hpos;
    {
        LOCK(cs_main);
        hpos = pindex->GetBlockPos();
    }

    // Open history file to read
    CAutoFile filein(OpenBlockFile(hpos, true), SER_DISK, CLIENT_VERSION);
    if (filein.IsNull())
        return error("%s: OpenBlockFile failed for %s", __func__, hpos.ToString());

    CBlockHeader blockHeader;
    try {
        filein >> blockHeader;

        int nTxns = ReadCompactSize(filein);

        if (nTxns <= nIndex || nIndex < 0)
            return error("%s: Block %s, txn %d not in available range %d.", __func__, pindex->GetBlockPos().ToString(), nIndex, nTxns);

        for (int k = 0; k <= nIndex; ++k)
            filein >> txOut;
    } catch (const std::exception& e)
    {
        return error("%s: Deserialize or I/O error - %s at %s", __func__, e.what(), hpos.ToString());
    }

    if (blockHeader.GetHash() != pindex->GetBlockHash())
        return error("%s: Hash doesn't match index for %s at %s",
                __func__, pindex->ToString(), hpos.ToString());
    return true;
}

bool ReadRawBlockFromDisk(std::vector<uint8_t>& block, const FlatFilePos& pos, const CMessageHeader::MessageStartChars& message_start)
{
    FlatFilePos hpos = pos;
    hpos.nPos -= 8; // Seek back 8 bytes for meta header
    CAutoFile filein(OpenBlockFile(hpos, true), SER_DISK, CLIENT_VERSION);
    if (filein.IsNull()) {
        return error("%s: OpenBlockFile failed for %s", __func__, pos.ToString());
    }

    try {
        CMessageHeader::MessageStartChars blk_start;
        unsigned int blk_size;

        filein >> blk_start >> blk_size;

        if (memcmp(blk_start, message_start, CMessageHeader::MESSAGE_START_SIZE)) {
            return error("%s: Block magic mismatch for %s: %s versus expected %s", __func__, pos.ToString(),
                    HexStr(blk_start, blk_start + CMessageHeader::MESSAGE_START_SIZE),
                    HexStr(message_start, message_start + CMessageHeader::MESSAGE_START_SIZE));
        }

        if (blk_size > MAX_SIZE) {
            return error("%s: Block data is larger than maximum deserialization size for %s: %s versus %s", __func__, pos.ToString(),
                    blk_size, MAX_SIZE);
        }

        block.resize(blk_size); // Zeroing of memory is intentional here
        filein.read((char*)block.data(), blk_size);
    } catch(const std::exception& e) {
        return error("%s: Read from block file failed: %s for %s", __func__, e.what(), pos.ToString());
    }

    return true;
}

bool ReadRawBlockFromDisk(std::vector<uint8_t>& block, const CBlockIndex* pindex, const CMessageHeader::MessageStartChars& message_start)
{
    FlatFilePos block_pos;
    {
        LOCK(cs_main);
        block_pos = pindex->GetBlockPos();
    }

    return ReadRawBlockFromDisk(block, block_pos, message_start);
}

CAmount GetBlockSubsidy(int nHeight, const Consensus::Params& consensusParams)
{
    int halvings = nHeight / consensusParams.nSubsidyHalvingInterval;
    // Force block reward to zero when right shift is undefined.
    if (halvings >= 64)
        return 0;

    CAmount nSubsidy = 50 * COIN;
    // Subsidy is cut in half every 210,000 blocks which will occur approximately every 4 years.
    nSubsidy >>= halvings;
    return nSubsidy;
}

//! Returns last CBlockIndex* that is a checkpoint
static CBlockIndex* GetLastCheckpoint(const CCheckpointData& data) EXCLUSIVE_LOCKS_REQUIRED(cs_main)
{
    const MapCheckpoints& checkpoints = data.mapCheckpoints;

    for (const MapCheckpoints::value_type& i : reverse_iterate(checkpoints))
    {
        const uint256& hash = i.second;
        CBlockIndex* pindex = LookupBlockIndex(hash);
        if (pindex) {
            return pindex;
        }
    }
    return nullptr;
}


class HeightEntry {
public:
    HeightEntry(int height, NodeId id, int64_t time) : m_height(height), m_id(id), m_time(time)  {};
    int m_height;
    NodeId m_id;
    int64_t m_time;
};
static std::atomic_int nPeerBlocks(std::numeric_limits<int>::max());
static std::atomic_int nPeers(0);
static std::list<HeightEntry> peer_blocks;
const size_t max_peer_blocks = 9;

void UpdateNumPeers(int num_peers)
{
    nPeers = num_peers;
}

int GetNumPeers()
{
    return nPeers;
}

void UpdateNumBlocksOfPeers(NodeId id, int height) EXCLUSIVE_LOCKS_REQUIRED(cs_main)
{
    // Select median value. Only one sample per peer. Remove oldest sample.
    int new_value = 0;

    bool inserted = false;
    size_t num_elements = 0;
    std::list<HeightEntry>::iterator oldest = peer_blocks.end();
    for (auto it = peer_blocks.begin(); it != peer_blocks.end(); ) {
        if (id == it->m_id) {
            if (height == it->m_height) {
                inserted = true;
            } else {
                it = peer_blocks.erase(it);
                continue;
            }
        }
        if (!inserted && it->m_height > height) {
            peer_blocks.emplace(it, height, id, GetTime());
            inserted = true;
        }
        if (oldest == peer_blocks.end() || oldest->m_time > it->m_time) {
            oldest = it;
        }
        it++;
        num_elements++;
    }

    if (!inserted) {
        peer_blocks.emplace_back(height, id, GetTime());
        num_elements++;
    }
    if (num_elements > max_peer_blocks && oldest != peer_blocks.end()) {
        peer_blocks.erase(oldest);
        num_elements--;
    }

    size_t stop = num_elements / 2;
    num_elements = 0;
    for (auto it = peer_blocks.begin(); it != peer_blocks.end(); ++it) {
        if (num_elements >= stop) {
            new_value = it->m_height;
            break;
        }
        num_elements++;
    }

    static const CBlockIndex *pcheckpoint = GetLastCheckpoint(Params().Checkpoints());
    if (pcheckpoint) {
        if (new_value < pcheckpoint->nHeight) {
            new_value = std::numeric_limits<int>::max();
        }
    }
    nPeerBlocks = new_value;
}

int GetNumBlocksOfPeers()
{
    return nPeerBlocks;
}

CoinsViews::CoinsViews(
    std::string ldb_name,
    size_t cache_size_bytes,
    bool in_memory,
    bool should_wipe) : m_dbview(
                            GetDataDir() / ldb_name, cache_size_bytes, in_memory, should_wipe),
                        m_catcherview(&m_dbview) {}

void CoinsViews::InitCache()
{
    m_cacheview = MakeUnique<CCoinsViewCache>(&m_catcherview);
}

// NOTE: for now m_blockman is set to a global, but this will be changed
// in a future commit.
CChainState::CChainState() : m_blockman(g_blockman) {}


void CChainState::InitCoinsDB(
    size_t cache_size_bytes,
    bool in_memory,
    bool should_wipe,
    std::string leveldb_name)
{
    m_coins_views = MakeUnique<CoinsViews>(
        leveldb_name, cache_size_bytes, in_memory, should_wipe);
}

void CChainState::InitCoinsCache()
{
    assert(m_coins_views != nullptr);
    m_coins_views->InitCache();
}

// Note that though this is marked const, we may end up modifying `m_cached_finished_ibd`, which
// is a performance-related implementation detail. This function must be marked
// `const` so that `CValidationInterface` clients (which are given a `const CChainState*`)
// can call it.
//
bool CChainState::IsInitialBlockDownload() const
{
    // Optimization: pre-test latch before taking the lock.
    if (m_cached_finished_ibd.load(std::memory_order_relaxed))
        return false;

    LOCK(cs_main);
    if (m_cached_finished_ibd.load(std::memory_order_relaxed))
        return false;
    if (fImporting || fReindex)
        return true;
    if (m_chain.Tip() == nullptr)
        return true;
    if (m_chain.Tip()->nChainWork < nMinimumChainWork)
        return true;
    if (m_chain.Tip()->nHeight > COINBASE_MATURITY
        && m_chain.Tip()->GetBlockTime() < (GetTime() - nMaxTipAge))
        return true;
    if (fParticlMode
        && (GetNumPeers() < 1
            || m_chain.Tip()->nHeight < GetNumBlocksOfPeers()-10))
        return true;

    LogPrintf("Leaving InitialBlockDownload (latching to false)\n");
    m_cached_finished_ibd.store(true, std::memory_order_relaxed);
    return false;
}

static CBlockIndex *pindexBestForkTip = nullptr, *pindexBestForkBase = nullptr;

BlockMap& BlockIndex()
{
    return g_blockman.m_block_index;
}

static void AlertNotify(const std::string& strMessage)
{
    uiInterface.NotifyAlertChanged();
#if HAVE_SYSTEM
    std::string strCmd = gArgs.GetArg("-alertnotify", "");
    if (strCmd.empty()) return;

    // Alert text should be plain ascii coming from a trusted source, but to
    // be safe we first strip anything not in safeChars, then add single quotes around
    // the whole string before passing it to the shell:
    std::string singleQuote("'");
    std::string safeStatus = SanitizeString(strMessage);
    safeStatus = singleQuote+safeStatus+singleQuote;
    boost::replace_all(strCmd, "%s", safeStatus);

    std::thread t(runCommand, strCmd);
    t.detach(); // thread runs free
#endif
}

static void CheckForkWarningConditions() EXCLUSIVE_LOCKS_REQUIRED(cs_main)
{
    AssertLockHeld(cs_main);
    // Before we get past initial download, we cannot reliably alert about forks
    // (we assume we don't get stuck on a fork before finishing our initial sync)
    if (::ChainstateActive().IsInitialBlockDownload())
        return;

    // If our best fork is no longer within 72 blocks (+/- 12 hours if no one mines it)
    // of our head, drop it
    if (pindexBestForkTip && ::ChainActive().Height() - pindexBestForkTip->nHeight >= 72)
        pindexBestForkTip = nullptr;

    if (pindexBestForkTip || (pindexBestInvalid && pindexBestInvalid->nChainWork > ::ChainActive().Tip()->nChainWork + (GetBlockProof(*::ChainActive().Tip()) * 6)))
    {
        if (!GetfLargeWorkForkFound() && pindexBestForkBase)
        {
            std::string warning = std::string("'Warning: Large-work fork detected, forking after block ") +
                pindexBestForkBase->phashBlock->ToString() + std::string("'");
            AlertNotify(warning);
        }
        if (pindexBestForkTip && pindexBestForkBase)
        {
            LogPrintf("%s: Warning: Large valid fork found\n  forking the chain at height %d (%s)\n  lasting to height %d (%s).\nChain state database corruption likely.\n", __func__,
                   pindexBestForkBase->nHeight, pindexBestForkBase->phashBlock->ToString(),
                   pindexBestForkTip->nHeight, pindexBestForkTip->phashBlock->ToString());
            SetfLargeWorkForkFound(true);
        }
        else
        {
            LogPrintf("%s: Warning: Found invalid chain at least ~6 blocks longer than our best chain.\nChain state database corruption likely.\n", __func__);
            SetfLargeWorkInvalidChainFound(true);
        }
    }
    else
    {
        SetfLargeWorkForkFound(false);
        SetfLargeWorkInvalidChainFound(false);
    }
}

static void CheckForkWarningConditionsOnNewFork(CBlockIndex* pindexNewForkTip) EXCLUSIVE_LOCKS_REQUIRED(cs_main)
{
    AssertLockHeld(cs_main);
    // If we are on a fork that is sufficiently large, set a warning flag
    CBlockIndex* pfork = pindexNewForkTip;
    CBlockIndex* plonger = ::ChainActive().Tip();
    while (pfork && pfork != plonger)
    {
        while (plonger && plonger->nHeight > pfork->nHeight)
            plonger = plonger->pprev;
        if (pfork == plonger)
            break;
        pfork = pfork->pprev;
    }

    // We define a condition where we should warn the user about as a fork of at least 7 blocks
    // with a tip within 72 blocks (+/- 12 hours if no one mines it) of ours
    // We use 7 blocks rather arbitrarily as it represents just under 10% of sustained network
    // hash rate operating on the fork.
    // or a chain that is entirely longer than ours and invalid (note that this should be detected by both)
    // We define it this way because it allows us to only store the highest fork tip (+ base) which meets
    // the 7-block condition and from this always have the most-likely-to-cause-warning fork
    if (pfork && (!pindexBestForkTip || pindexNewForkTip->nHeight > pindexBestForkTip->nHeight) &&
            pindexNewForkTip->nChainWork - pfork->nChainWork > (GetBlockProof(*pfork) * 7) &&
            ::ChainActive().Height() - pindexNewForkTip->nHeight < 72)
    {
        pindexBestForkTip = pindexNewForkTip;
        pindexBestForkBase = pfork;
    }

    CheckForkWarningConditions();
}

// Called both upon regular invalid block discovery *and* InvalidateBlock
void static InvalidChainFound(CBlockIndex* pindexNew) EXCLUSIVE_LOCKS_REQUIRED(cs_main)
{
    if (!pindexBestInvalid || pindexNew->nChainWork > pindexBestInvalid->nChainWork)
        pindexBestInvalid = pindexNew;
    if (pindexBestHeader != nullptr && pindexBestHeader->GetAncestor(pindexNew->nHeight) == pindexNew) {
        pindexBestHeader = ::ChainActive().Tip();
    }

    LogPrintf("%s: invalid block=%s  height=%d  log2_work=%.8g  date=%s\n", __func__,
      pindexNew->GetBlockHash().ToString(), pindexNew->nHeight,
      log(pindexNew->nChainWork.getdouble())/log(2.0), FormatISO8601DateTime(pindexNew->GetBlockTime()));
    CBlockIndex *tip = ::ChainActive().Tip();
    assert (tip);
    LogPrintf("%s:  current best=%s  height=%d  log2_work=%.8g  date=%s\n", __func__,
      tip->GetBlockHash().ToString(), ::ChainActive().Height(), log(tip->nChainWork.getdouble())/log(2.0),
      FormatISO8601DateTime(tip->GetBlockTime()));
    CheckForkWarningConditions();
}

// Same as InvalidChainFound, above, except not called directly from InvalidateBlock,
// which does its own setBlockIndexCandidates manageent.
void CChainState::InvalidBlockFound(CBlockIndex *pindex, const CBlock &block, const BlockValidationState &state) {
    if (state.GetResult() != BlockValidationResult::BLOCK_MUTATED) {
        pindex->nStatus |= BLOCK_FAILED_VALID;
        m_blockman.m_failed_blocks.insert(pindex);
        setDirtyBlockIndex.insert(pindex);
        setBlockIndexCandidates.erase(pindex);
        InvalidChainFound(pindex);
    }
}

void UpdateCoins(const CTransaction& tx, CCoinsViewCache& inputs, CTxUndo &txundo, int nHeight)
{
    // mark inputs spent
    if (!tx.IsCoinBase()) {
        txundo.vprevout.reserve(tx.vin.size());
        for (const CTxIn &txin : tx.vin)
        {
            if (txin.IsAnonInput()) {
                continue;
            }

            txundo.vprevout.emplace_back();
            bool is_spent = inputs.SpendCoin(txin.prevout, &txundo.vprevout.back());
            assert(is_spent);
        }
    }
    // add outputs
    AddCoins(inputs, tx, nHeight);
}

void UpdateCoins(const CTransaction& tx, CCoinsViewCache& inputs, int nHeight)
{
    CTxUndo txundo;
    UpdateCoins(tx, inputs, txundo, nHeight);
}

bool CScriptCheck::operator()() {
    const CScript &scriptSig = ptxTo->vin[nIn].scriptSig;
    const CScriptWitness *witness = &ptxTo->vin[nIn].scriptWitness;

    return VerifyScript(scriptSig, scriptPubKey, witness, nFlags, CachingTransactionSignatureChecker(ptxTo, nIn, vchAmount, cacheStore, *txdata), &error);
    //return VerifyScript(scriptSig, m_tx_out.scriptPubKey, witness, nFlags, CachingTransactionSignatureChecker(ptxTo, nIn, m_tx_out.nValue, cacheStore, *txdata), &error);
}

int GetSpendHeight(const CCoinsViewCache& inputs)
{
    LOCK(cs_main);

    const CBlockIndex* pindexPrev = LookupBlockIndex(inputs.GetBestBlock());

    if (!pindexPrev)
        return 0;

    return pindexPrev->nHeight + 1;
}

static CuckooCache::cache<uint256, SignatureCacheHasher> scriptExecutionCache;
static uint256 scriptExecutionCacheNonce(GetRandHash());

void InitScriptExecutionCache() {
    // nMaxCacheSize is unsigned. If -maxsigcachesize is set to zero,
    // setup_bytes creates the minimum possible cache (2 elements).
    size_t nMaxCacheSize = std::min(std::max((int64_t)0, gArgs.GetArg("-maxsigcachesize", DEFAULT_MAX_SIG_CACHE_SIZE) / 2), MAX_MAX_SIG_CACHE_SIZE) * ((size_t) 1 << 20);
    size_t nElems = scriptExecutionCache.setup_bytes(nMaxCacheSize);
    LogPrintf("Using %zu MiB out of %zu/2 requested for script execution cache, able to store %zu elements\n",
            (nElems*sizeof(uint256)) >>20, (nMaxCacheSize*2)>>20, nElems);
}

/**
 * Check whether all of this transaction's input scripts succeed.
 *
 * This involves ECDSA signature checks so can be computationally intensive. This function should
 * only be called after the cheap sanity checks in CheckTxInputs passed.
 *
 * If pvChecks is not nullptr, script checks are pushed onto it instead of being performed inline. Any
 * script checks which are not necessary (eg due to script execution cache hits) are, obviously,
 * not pushed onto pvChecks/run.
 *
 * Setting cacheSigStore/cacheFullScriptStore to false will remove elements from the corresponding cache
 * which are matched. This is useful for checking blocks where we will likely never need the cache
 * entry again.
 *
 * Note that we may set state.reason to NOT_STANDARD for extra soft-fork flags in flags, block-checking
 * callers should probably reset it to CONSENSUS in such cases.
 *
 * Non-static (and re-declared) in src/test/txvalidationcache_tests.cpp
 */
bool CheckInputScripts(const CTransaction& tx, TxValidationState &state, const CCoinsViewCache &inputs, unsigned int flags, bool cacheSigStore, bool cacheFullScriptStore, PrecomputedTransactionData& txdata, std::vector<CScriptCheck> *pvChecks, bool fAnonChecks) EXCLUSIVE_LOCKS_REQUIRED(cs_main)
{
    if (tx.IsCoinBase()) return true;
    if (pvChecks) {
        pvChecks->reserve(tx.vin.size());
    }

    bool m_has_anon_input = false;
    // First check if script executions have been cached with the same
    // flags. Note that this assumes that the inputs provided are
    // correct (ie that the transaction hash which is in tx's prevouts
    // properly commits to the scriptPubKey in the inputs view of that
    // transaction).
    uint256 hashCacheEntry;
    // We only use the first 19 bytes of nonce to avoid a second SHA
    // round - giving us 19 + 32 + 4 = 55 bytes (+ 8 + 1 = 64)
    static_assert(55 - sizeof(flags) - 32 >= 128/8, "Want at least 128 bits of nonce for script execution cache");
    CSHA256().Write(scriptExecutionCacheNonce.begin(), 55 - sizeof(flags) - 32).Write(tx.GetWitnessHash().begin(), 32).Write((unsigned char*)&flags, sizeof(flags)).Finalize(hashCacheEntry.begin());
    AssertLockHeld(cs_main); //TODO: Remove this requirement by making CuckooCache not require external locks

    if (scriptExecutionCache.contains(hashCacheEntry, !cacheFullScriptStore)) {
        return true;
    }

    for (unsigned int i = 0; i < tx.vin.size(); i++) {
        if (tx.vin[i].IsAnonInput()) {
            m_has_anon_input = true;
            continue;
        }

        const COutPoint &prevout = tx.vin[i].prevout;
        const Coin& coin = inputs.AccessCoin(prevout);
        assert(!coin.IsSpent());

        // We very carefully only pass in things to CScriptCheck which
        // are clearly committed to by tx' witness hash. This provides
        // a sanity check that our caching is not introducing consensus
        // failures through additional data in, eg, the coins being
        // spent being checked as a part of CScriptCheck.
        const CScript& scriptPubKey = coin.out.scriptPubKey;
        const CAmount amount = coin.out.nValue;

        std::vector<uint8_t> vchAmount;
        if (coin.nType == OUTPUT_STANDARD) {
            vchAmount.resize(8);
            memcpy(vchAmount.data(), &amount, sizeof(amount));
        } else
        if (coin.nType == OUTPUT_CT) {
            vchAmount.resize(33);
            memcpy(vchAmount.data(), coin.commitment.data, 33);
        }

        // Verify signature
        CScriptCheck check(scriptPubKey, vchAmount, tx, i, flags, cacheSigStore, &txdata);
        if (pvChecks) {
            pvChecks->push_back(CScriptCheck());
            check.swap(pvChecks->back());
        } else if (!check()) {
            if (flags & STANDARD_NOT_MANDATORY_VERIFY_FLAGS) {
                // Check whether the failure was caused by a
                // non-mandatory script verification check, such as
                // non-standard DER encodings or non-null dummy
                // arguments; if so, ensure we return NOT_STANDARD
                // instead of CONSENSUS to avoid downstream users
                // splitting the network between upgraded and
                // non-upgraded nodes by banning CONSENSUS-failing
                // data providers.
                CScriptCheck check2(scriptPubKey, vchAmount, tx, i,
                        flags & ~STANDARD_NOT_MANDATORY_VERIFY_FLAGS, cacheSigStore, &txdata);

                if (check2())
                    return state.Invalid(TxValidationResult::TX_NOT_STANDARD, strprintf("non-mandatory-script-verify-flag (%s)", ScriptErrorString(check.GetScriptError())));
            }
            // MANDATORY flag failures correspond to
            // TxValidationResult::TX_CONSENSUS. Because CONSENSUS
            // failures are the most serious case of validation
            // failures, we may need to consider using
            // RECENT_CONSENSUS_CHANGE for any script failure that
            // could be due to non-upgraded nodes which we may want to
            // support, to avoid splitting the network (but this
            // depends on the details of how net_processing handles
            // such errors).
            return state.Invalid(TxValidationResult::TX_CONSENSUS, strprintf("mandatory-script-verify-flag-failed (%s)", ScriptErrorString(check.GetScriptError())));
        }
    }

    if (m_has_anon_input && fAnonChecks
        && !VerifyMLSAG(tx, state)) {
        return false;
    }

    if (cacheFullScriptStore && !pvChecks) {
        // We executed all of the provided scripts, and were told to
        // cache the result. Do so now.
        scriptExecutionCache.insert(hashCacheEntry);
    }

    return true;
}

static bool UndoWriteToDisk(const CBlockUndo& blockundo, FlatFilePos& pos, const uint256& hashBlock, const CMessageHeader::MessageStartChars& messageStart)
{
    // Open history file to append
    CAutoFile fileout(OpenUndoFile(pos), SER_DISK, CLIENT_VERSION);
    if (fileout.IsNull())
        return error("%s: OpenUndoFile failed", __func__);

    // Write index header
    unsigned int nSize = GetSerializeSize(blockundo, fileout.GetVersion());
    fileout << messageStart << nSize;

    // Write undo data
    long fileOutPos = ftell(fileout.Get());
    if (fileOutPos < 0)
        return error("%s: ftell failed", __func__);
    pos.nPos = (unsigned int)fileOutPos;
    fileout << blockundo;

    // calculate & write checksum
    CHashWriter hasher(SER_GETHASH, PROTOCOL_VERSION);
    hasher << hashBlock;
    hasher << blockundo;
    fileout << hasher.GetHash();

    return true;
}

bool UndoReadFromDisk(CBlockUndo& blockundo, const CBlockIndex* pindex)
{
    FlatFilePos pos = pindex->GetUndoPos();
    if (pos.IsNull()) {
        return error("%s: no undo data available", __func__);
    }

    // Open history file to read
    CAutoFile filein(OpenUndoFile(pos, true), SER_DISK, CLIENT_VERSION);
    if (filein.IsNull())
        return error("%s: OpenUndoFile failed", __func__);

    // Read block
    uint256 hashChecksum, nullHash;
    CHashVerifier<CAutoFile> verifier(&filein); // We need a CHashVerifier as reserializing may lose data
    try {
        verifier << (pindex->pprev ? pindex->pprev->GetBlockHash() : nullHash);
        verifier >> blockundo;
        filein >> hashChecksum;
    }
    catch (const std::exception& e) {
        return error("%s: Deserialize or I/O error - %s", __func__, e.what());
    }

    // Verify checksum
    if (hashChecksum != verifier.GetHash())
        return error("%s: Checksum mismatch", __func__);

    return true;
}

/** Abort with a message */
static bool AbortNode(const std::string& strMessage, const std::string& userMessage = "", unsigned int prefix = 0)
{
    SetMiscWarning(strMessage);
    LogPrintf("*** %s\n", strMessage);
    if (!userMessage.empty()) {
        uiInterface.ThreadSafeMessageBox(userMessage, "", CClientUIInterface::MSG_ERROR | prefix);
    } else {
        uiInterface.ThreadSafeMessageBox(_("Error: A fatal internal error occurred, see debug.log for details").translated, "", CClientUIInterface::MSG_ERROR | CClientUIInterface::MSG_NOPREFIX);
    }
    StartShutdown();
    return false;
}

static bool AbortNode(BlockValidationState& state, const std::string& strMessage, const std::string& userMessage = "", unsigned int prefix = 0)
{
    AbortNode(strMessage, userMessage, prefix);
    return state.Error(strMessage);
}

/**
 * Restore the UTXO in a Coin at a given COutPoint
 * @param undo The Coin to be restored.
 * @param view The coins view to which to apply the changes.
 * @param out The out point that corresponds to the tx input.
 * @return A DisconnectResult as an int
 */
int ApplyTxInUndo(Coin&& undo, CCoinsViewCache& view, const COutPoint& out)
{
    bool fClean = true;

    if (view.HaveCoin(out)) fClean = false; // overwriting transaction output

    if (undo.nHeight == 0) {
        // Missing undo metadata (height and coinbase). Older versions included this
        // information only in undo records for the last spend of a transactions'
        // outputs. This implies that it must be present for some other output of the same tx.
        const Coin& alternate = AccessByTxid(view, out.hash);
        if (!alternate.IsSpent()) {
            undo.nHeight = alternate.nHeight;
            undo.fCoinBase = alternate.fCoinBase;
        } else {
            return DISCONNECT_FAILED; // adding output for transaction without known metadata
        }
    }
    // The potential_overwrite parameter to AddCoin is only allowed to be false if we know for
    // sure that the coin did not already exist in the cache. As we have queried for that above
    // using HaveCoin, we don't need to guess. When fClean is false, a coin already existed and
    // it is an overwrite.
    view.AddCoin(out, std::move(undo), !fClean);

    return fClean ? DISCONNECT_OK : DISCONNECT_UNCLEAN;
}

/** Undo the effects of this block (with given index) on the UTXO set represented by coins.
 *  When FAILED is returned, view is left in an indeterminate state. */
DisconnectResult CChainState::DisconnectBlock(const CBlock& block, const CBlockIndex* pindex, CCoinsViewCache& view)
{
    if (LogAcceptCategory(BCLog::HDWALLET))
        LogPrintf("%s: hash %s, height %d\n", __func__, block.GetHash().ToString(), pindex->nHeight);

    assert(pindex->GetBlockHash() == view.GetBestBlock());

    bool fClean = true;

    CBlockUndo blockUndo;
    if (!UndoReadFromDisk(blockUndo, pindex)) {
        error("DisconnectBlock(): failure reading undo data");
        return DISCONNECT_FAILED;
    }

    if (!fParticlMode) {
        if (blockUndo.vtxundo.size() + 1 != block.vtx.size()) {
            error("DisconnectBlock(): block and undo data inconsistent");
            return DISCONNECT_FAILED;
        }
    } else {
        if (blockUndo.vtxundo.size() != block.vtx.size()) {
            // Count non coinbase txns, this should only happen in early blocks.
            size_t nExpectTxns = 0;
            for (auto &tx : block.vtx) {
                if (!tx->IsCoinBase()) {
                    nExpectTxns++;
                }
            }

            if (blockUndo.vtxundo.size() != nExpectTxns) {
                error("DisconnectBlock(): block and undo data inconsistent");
                return DISCONNECT_FAILED;
            }
        }
    }

    int nVtxundo = (int)blockUndo.vtxundo.size()-1;
    // undo transactions in reverse order
    for (int i = block.vtx.size() - 1; i >= 0; i--)
    {
        const CTransaction &tx = *(block.vtx[i]);
        uint256 hash = tx.GetHash();

        for (const auto &txin : tx.vin) {
            if (txin.IsAnonInput()) {
                uint32_t nInputs, nRingSize;
                txin.GetAnonInfo(nInputs, nRingSize);
                if (txin.scriptData.stack.size() != 1
                    || txin.scriptData.stack[0].size() != 33 * nInputs) {
                    error("%s: Bad scriptData stack, %s.", __func__, hash.ToString());
                    return DISCONNECT_FAILED;
                }

                const std::vector<uint8_t> &vKeyImages = txin.scriptData.stack[0];
                for (size_t k = 0; k < nInputs; ++k) {
                    const CCmpPubKey &ki = *((CCmpPubKey*)&vKeyImages[k*33]);

                    view.keyImages.push_back(std::make_pair(ki, hash));
                }
            } else {
                Coin coin;
                view.spent_cache.emplace_back(txin.prevout, SpentCoin());
            }
        }

        bool is_coinbase = tx.IsCoinBase() || tx.IsCoinStake();

        for (size_t k = tx.vpout.size(); k-- > 0;) {
            const CTxOutBase *out = tx.vpout[k].get();

            if (out->IsType(OUTPUT_RINGCT)) {
                CTxOutRingCT *txout = (CTxOutRingCT*)out;

                if (view.nLastRCTOutput == 0) {
                    view.nLastRCTOutput = pindex->nAnonOutputs;
                    // Verify data matches
                    CAnonOutput ao;
                    if (!pblocktree->ReadRCTOutput(view.nLastRCTOutput, ao)) {
                        error("%s: RCT output missing, txn %s, %d, index %d.", __func__, hash.ToString(), k, view.nLastRCTOutput);
                        if (!view.fForceDisconnect) {
                            return DISCONNECT_FAILED;
                        }
                    } else
                    if (ao.pubkey != txout->pk) {
                        error("%s: RCT output mismatch, txn %s, %d, index %d.", __func__, hash.ToString(), k, view.nLastRCTOutput);
                        if (!view.fForceDisconnect) {
                            return DISCONNECT_FAILED;
                        }
                    }
                }

                view.anonOutputLinks[txout->pk] = view.nLastRCTOutput;
                view.nLastRCTOutput--;

                continue;
            }

            // Check that all outputs are available and match the outputs in the block itself
            // exactly.
            if (out->IsType(OUTPUT_STANDARD) || out->IsType(OUTPUT_CT)) {
                const CScript *pScript = out->GetPScriptPubKey();
                if (!pScript->IsUnspendable()) {
                    COutPoint op(hash, k);
                    Coin coin;

                    CTxOut txout(0, *pScript);

                    if (out->IsType(OUTPUT_STANDARD)) {
                        txout.nValue = out->GetValue();
                    }
                    bool is_spent = view.SpendCoin(op, &coin);
                    if (!is_spent || txout != coin.out || pindex->nHeight != coin.nHeight || is_coinbase != coin.fCoinBase) {
                        fClean = false; // transaction output mismatch
                    }
                }
            }

            if (!fAddressIndex
                || (!out->IsType(OUTPUT_STANDARD)
                && !out->IsType(OUTPUT_CT))) {
                continue;
            }

            const CScript *pScript;
            std::vector<unsigned char> hashBytes;
            int scriptType = 0;
            CAmount nValue;
            if (!ExtractIndexInfo(out, scriptType, hashBytes, nValue, pScript)
                || scriptType == 0) {
                continue;
            }
            // undo receiving activity
            view.addressIndex.push_back(std::make_pair(CAddressIndexKey(scriptType, uint256(hashBytes.data(), hashBytes.size()), pindex->nHeight, i, hash, k, false), nValue));
            // undo unspent index
            view.addressUnspentIndex.push_back(std::make_pair(CAddressUnspentKey(scriptType, uint256(hashBytes.data(), hashBytes.size()), hash, k), CAddressUnspentValue()));
        }


        if (fParticlMode) {
            // restore inputs
            if (!tx.IsCoinBase()) {
                if (nVtxundo < 0 || nVtxundo >= (int)blockUndo.vtxundo.size()) {
                    error("DisconnectBlock(): transaction undo data offset out of range.");
                    return DISCONNECT_FAILED;
                }

                size_t nExpectUndo = 0;
                for (const auto &txin : tx.vin)
                if (!txin.IsAnonInput()) {
                    nExpectUndo++;
                }

                CTxUndo &txundo = blockUndo.vtxundo[nVtxundo--];
                if (txundo.vprevout.size() != nExpectUndo) {
                    error("DisconnectBlock(): transaction and undo data inconsistent");
                    return DISCONNECT_FAILED;
                }

                for (unsigned int j = tx.vin.size(); j-- > 0;) {
                    if (tx.vin[j].IsAnonInput()) {
                        continue;
                    }

                    const COutPoint &out = tx.vin[j].prevout;
                    int res = ApplyTxInUndo(std::move(txundo.vprevout[j]), view, out);
                    if (res == DISCONNECT_FAILED) {
                        error("DisconnectBlock(): ApplyTxInUndo failed");
                        return DISCONNECT_FAILED;
                    }
                    fClean = fClean && res != DISCONNECT_UNCLEAN;

                    const CTxIn input = tx.vin[j];

                    if (fSpentIndex) { // undo and delete the spent index
                        view.spentIndex.push_back(std::make_pair(CSpentIndexKey(input.prevout.hash, input.prevout.n), CSpentIndexValue()));
                    }

                    if (fAddressIndex) {
                        const Coin &coin = view.AccessCoin(tx.vin[j].prevout);
                        const CScript *pScript = &coin.out.scriptPubKey;

                        CAmount nValue = coin.nType == OUTPUT_CT ? 0 : coin.out.nValue;
                        std::vector<uint8_t> hashBytes;
                        int scriptType = 0;
                        if (!ExtractIndexInfo(pScript, scriptType, hashBytes)
                            || scriptType == 0) {
                            continue;
                        }

                        // undo spending activity
                        view.addressIndex.push_back(std::make_pair(CAddressIndexKey(scriptType, uint256(hashBytes.data(), hashBytes.size()), pindex->nHeight, i, hash, j, true), nValue * -1));
                        // restore unspent index
                        view.addressUnspentIndex.push_back(std::make_pair(CAddressUnspentKey(scriptType, uint256(hashBytes.data(), hashBytes.size()), input.prevout.hash, input.prevout.n), CAddressUnspentValue(nValue, *pScript, coin.nHeight)));
                    }
                }
            }
        } else {
            // Check that all outputs are available and match the outputs in the block itself
            // exactly.
            for (size_t o = 0; o < tx.vout.size(); o++) {
                if (!tx.vout[o].scriptPubKey.IsUnspendable()) {
                    COutPoint out(hash, o);
                    Coin coin;
                    bool is_spent = view.SpendCoin(out, &coin);
                    if (!is_spent || tx.vout[o] != coin.out || pindex->nHeight != coin.nHeight || is_coinbase != coin.fCoinBase) {
                        fClean = false; // transaction output mismatch
                    }
                }
            }

            if (i > 0) { // not coinbases
                CTxUndo &txundo = blockUndo.vtxundo[i-1];
                if (txundo.vprevout.size() != tx.vin.size()) {
                    error("DisconnectBlock(): transaction and undo data inconsistent");
                    return DISCONNECT_FAILED;
                }
                for (unsigned int j = tx.vin.size(); j-- > 0;) {
                    const COutPoint &out = tx.vin[j].prevout;
                    int res = ApplyTxInUndo(std::move(txundo.vprevout[j]), view, out);
                    if (res == DISCONNECT_FAILED) return DISCONNECT_FAILED;
                    fClean = fClean && res != DISCONNECT_UNCLEAN;
                }
            }
            // At this point, all of txundo.vprevout should have been moved out.
        }
    }

    // move best block pointer to prevout block
    view.SetBestBlock(pindex->pprev->GetBlockHash(), pindex->pprev->nHeight);

    return fClean ? DISCONNECT_OK : DISCONNECT_UNCLEAN;
}

bool ConnectBlock(const CBlock& block, BlockValidationState& state, CBlockIndex* pindex,
    CCoinsViewCache& view, const CChainParams& chainparams, bool fJustCheck)
{
    return g_chainstate->ConnectBlock(block, state, pindex, view, chainparams, fJustCheck);
};

DisconnectResult DisconnectBlock(const CBlock& block, const CBlockIndex* pindex, CCoinsViewCache& view)
{
    return g_chainstate->DisconnectBlock(block, pindex, view);
};

void static FlushBlockFile(bool fFinalize = false)
{
    LOCK(cs_LastBlockFile);

    FlatFilePos block_pos_old(nLastBlockFile, vinfoBlockFile[nLastBlockFile].nSize);
    FlatFilePos undo_pos_old(nLastBlockFile, vinfoBlockFile[nLastBlockFile].nUndoSize);

    bool status = true;
    status &= BlockFileSeq().Flush(block_pos_old, fFinalize);
    status &= UndoFileSeq().Flush(undo_pos_old, fFinalize);
    if (!status) {
        AbortNode("Flushing block file to disk failed. This is likely the result of an I/O error.");
    }
}

static bool FindUndoPos(BlockValidationState &state, int nFile, FlatFilePos &pos, unsigned int nAddSize);

static bool WriteUndoDataForBlock(const CBlockUndo& blockundo, BlockValidationState& state, CBlockIndex* pindex, const CChainParams& chainparams)
{
    // Write undo information to disk
    if (pindex->GetUndoPos().IsNull()) {
        FlatFilePos _pos;
        if (!FindUndoPos(state, pindex->nFile, _pos, ::GetSerializeSize(blockundo, CLIENT_VERSION) + 40))
            return error("ConnectBlock(): FindUndoPos failed");

        uint256 nullHash;
        if (!UndoWriteToDisk(blockundo, _pos, pindex->pprev ? pindex->pprev->GetBlockHash() : nullHash, chainparams.MessageStart()))
            return AbortNode(state, "Failed to write undo data");

        // update nUndoPos in block index
        pindex->nUndoPos = _pos.nPos;
        pindex->nStatus |= BLOCK_HAVE_UNDO;
        setDirtyBlockIndex.insert(pindex);
    }

    return true;
}

static CCheckQueue<CScriptCheck> scriptcheckqueue(128);

void ThreadScriptCheck(int worker_num) {
    util::ThreadRename(strprintf("scriptch.%i", worker_num));
    scriptcheckqueue.Thread();
}

VersionBitsCache versionbitscache GUARDED_BY(cs_main);

int32_t ComputeBlockVersion(const CBlockIndex* pindexPrev, const Consensus::Params& params)
{
    LOCK(cs_main);
    int32_t nVersion = VERSIONBITS_TOP_BITS;

    for (int i = 0; i < (int)Consensus::MAX_VERSION_BITS_DEPLOYMENTS; i++) {
        ThresholdState state = VersionBitsState(pindexPrev, params, static_cast<Consensus::DeploymentPos>(i), versionbitscache);
        if (state == ThresholdState::LOCKED_IN || state == ThresholdState::STARTED) {
            nVersion |= VersionBitsMask(params, static_cast<Consensus::DeploymentPos>(i));
        }
    }

    return nVersion;
}

/**
 * Threshold condition checker that triggers when unknown versionbits are seen on the network.
 */
class WarningBitsConditionChecker : public AbstractThresholdConditionChecker
{
private:
    int bit;

public:
    explicit WarningBitsConditionChecker(int bitIn) : bit(bitIn) {}

    int64_t BeginTime(const Consensus::Params& params) const override { return 0; }
    int64_t EndTime(const Consensus::Params& params) const override { return std::numeric_limits<int64_t>::max(); }
    int Period(const Consensus::Params& params) const override { return params.nMinerConfirmationWindow; }
    int Threshold(const Consensus::Params& params) const override { return params.nRuleChangeActivationThreshold; }

    bool Condition(const CBlockIndex* pindex, const Consensus::Params& params) const override
    {
        return pindex->nHeight >= params.MinBIP9WarningHeight &&
               ((pindex->nVersion & VERSIONBITS_TOP_MASK) == VERSIONBITS_TOP_BITS) &&
               ((pindex->nVersion >> bit) & 1) != 0 &&
               ((ComputeBlockVersion(pindex->pprev, params) >> bit) & 1) == 0;
    }
};

static ThresholdConditionCache warningcache[VERSIONBITS_NUM_BITS] GUARDED_BY(cs_main);

// 0.13.0 was shipped with a segwit deployment defined for testnet, but not for
// mainnet. We no longer need to support disabling the segwit deployment
// except for testing purposes, due to limitations of the functional test
// environment. See test/functional/p2p-segwit.py.
static bool IsScriptWitnessEnabled(const Consensus::Params& params)
{
    return params.SegwitHeight != std::numeric_limits<int>::max();
}

static unsigned int GetBlockScriptFlags(const CBlockIndex* pindex, const Consensus::Params& consensusparams) EXCLUSIVE_LOCKS_REQUIRED(cs_main) {
    AssertLockHeld(cs_main);

    if (fParticlMode) {
        unsigned int flags = SCRIPT_VERIFY_P2SH;
        flags |= SCRIPT_VERIFY_DERSIG;
        flags |= SCRIPT_VERIFY_CHECKLOCKTIMEVERIFY;
        flags |= SCRIPT_VERIFY_CHECKSEQUENCEVERIFY;
        flags |= SCRIPT_VERIFY_WITNESS;
        flags |= SCRIPT_VERIFY_NULLDUMMY;
        return flags;
    }

    unsigned int flags = SCRIPT_VERIFY_NONE;

    // BIP16 didn't become active until Apr 1 2012 (on mainnet, and
    // retroactively applied to testnet)
    // However, only one historical block violated the P2SH rules (on both
    // mainnet and testnet), so for simplicity, always leave P2SH
    // on except for the one violating block.
    if (consensusparams.BIP16Exception.IsNull() || // no bip16 exception on this chain
        pindex->phashBlock == nullptr || // this is a new candidate block, eg from TestBlockValidity()
        *pindex->phashBlock != consensusparams.BIP16Exception) // this block isn't the historical exception
    {
        flags |= SCRIPT_VERIFY_P2SH;
    }

    // Enforce WITNESS rules whenever P2SH is in effect (and the segwit
    // deployment is defined).
    if (flags & SCRIPT_VERIFY_P2SH && IsScriptWitnessEnabled(consensusparams)) {
        flags |= SCRIPT_VERIFY_WITNESS;
    }

    // Start enforcing the DERSIG (BIP66) rule
    if (pindex->nHeight >= consensusparams.BIP66Height) {
        flags |= SCRIPT_VERIFY_DERSIG;
    }

    // Start enforcing CHECKLOCKTIMEVERIFY (BIP65) rule
    if (pindex->nHeight >= consensusparams.BIP65Height) {
        flags |= SCRIPT_VERIFY_CHECKLOCKTIMEVERIFY;
    }

    // Start enforcing BIP112 (CHECKSEQUENCEVERIFY)
    if (pindex->nHeight >= consensusparams.CSVHeight) {
        flags |= SCRIPT_VERIFY_CHECKSEQUENCEVERIFY;
    }

    // Start enforcing BIP147 NULLDUMMY (activated simultaneously with segwit)
    if (IsWitnessEnabled(pindex->pprev, consensusparams)) {
        flags |= SCRIPT_VERIFY_NULLDUMMY;
    }

    return flags;
}



static int64_t nTimeCheck = 0;
static int64_t nTimeForks = 0;
static int64_t nTimeVerify = 0;
static int64_t nTimeConnect = 0;
static int64_t nTimeIndex = 0;
static int64_t nTimeCallbacks = 0;
static int64_t nTimeTotal = 0;
static int64_t nBlocksTotal = 0;

/** Apply the effects of this block (with given index) on the UTXO set represented by coins.
 *  Validity checks that depend on the UTXO set are also done; ConnectBlock()
 *  can fail if those validity checks fail (among other reasons). */
bool CChainState::ConnectBlock(const CBlock& block, BlockValidationState& state, CBlockIndex* pindex,
                  CCoinsViewCache& view, const CChainParams& chainparams, bool fJustCheck)
{
    AssertLockHeld(cs_main);
    assert(pindex);
    assert(*pindex->phashBlock == block.GetHash());
    int64_t nTimeStart = GetTimeMicros();

    const Consensus::Params &consensus = Params().GetConsensus();
    state.SetStateInfo(block.nTime, pindex->nHeight, consensus, fParticlMode, (fBusyImporting && fSkipRangeproof));

    // Check it again in case a previous version let a bad block in
    // NOTE: We don't currently (re-)invoke ContextualCheckBlock() or
    // ContextualCheckBlockHeader() here. This means that if we add a new
    // consensus rule that is enforced in one of those two functions, then we
    // may have let in a block that violates the rule prior to updating the
    // software, and we would NOT be enforcing the rule here. Fully solving
    // upgrade from one software version to the next after a consensus rule
    // change is potentially tricky and issue-specific (see RewindBlockIndex()
    // for one general approach that was used for BIP 141 deployment).
    // Also, currently the rule against blocks more than 2 hours in the future
    // is enforced in ContextualCheckBlockHeader(); we wouldn't want to
    // re-enforce that rule here (at least until we make it impossible for
    // GetAdjustedTime() to go backward).
    if (!CheckBlock(block, state, chainparams.GetConsensus(), !fJustCheck, !fJustCheck)) {
        if (state.GetResult() == BlockValidationResult::BLOCK_MUTATED) {
            // We don't write down blocks to disk if they may have been
            // corrupted, so this should be impossible unless we're having hardware
            // problems.
            return AbortNode(state, "Corrupt block found indicating potential hardware failure; shutting down");
        }
        return error("%s: Consensus::CheckBlock: %s", __func__, state.ToString());
    }

    if (block.IsProofOfStake()) {
        pindex->bnStakeModifier = ComputeStakeModifierV2(pindex->pprev, pindex->prevoutStake.hash);
        setDirtyBlockIndex.insert(pindex);

        uint256 hashProof, targetProofOfStake;
        if (!CheckProofOfStake(state, pindex->pprev, *block.vtx[0], block.nTime, block.nBits, hashProof, targetProofOfStake)) {
            return error("%s: Check proof of stake failed.", __func__);
        }
    }

    // verify that the view's current state corresponds to the previous block
    uint256 hashPrevBlock = pindex->pprev == nullptr ? uint256() : pindex->pprev->GetBlockHash();
    assert(hashPrevBlock == view.GetBestBlock());

    uint256 blockHash = block.GetHash();
    bool fIsGenesisBlock = blockHash == chainparams.GetConsensus().hashGenesisBlock;
    // Special case for the genesis block, skipping connection of its transactions
    // (its coinbase is unspendable)
    if (!fParticlMode  // genesis coinbase is spendable when in Particl mode
        && fIsGenesisBlock) {
        if (!fJustCheck)
            view.SetBestBlock(pindex->GetBlockHash(), pindex->nHeight);
        return true;
    }

    nBlocksTotal++;

    bool fScriptChecks = true;
    if (!hashAssumeValid.IsNull()) {
        // We've been configured with the hash of a block which has been externally verified to have a valid history.
        // A suitable default value is included with the software and updated from time to time.  Because validity
        //  relative to a piece of software is an objective fact these defaults can be easily reviewed.
        // This setting doesn't force the selection of any particular chain but makes validating some faster by
        //  effectively caching the result of part of the verification.
        BlockMap::const_iterator  it = m_blockman.m_block_index.find(hashAssumeValid);
        if (it != m_blockman.m_block_index.end()) {
            if (it->second->GetAncestor(pindex->nHeight) == pindex &&
                pindexBestHeader->GetAncestor(pindex->nHeight) == pindex &&
                pindexBestHeader->nChainWork >= nMinimumChainWork) {
                // This block is a member of the assumed verified chain and an ancestor of the best header.
                // Script verification is skipped when connecting blocks under the
                // assumevalid block. Assuming the assumevalid block is valid this
                // is safe because block merkle hashes are still computed and checked,
                // Of course, if an assumed valid block is invalid due to false scriptSigs
                // this optimization would allow an invalid chain to be accepted.
                // The equivalent time check discourages hash power from extorting the network via DOS attack
                //  into accepting an invalid block through telling users they must manually set assumevalid.
                //  Requiring a software change or burying the invalid block, regardless of the setting, makes
                //  it hard to hide the implication of the demand.  This also avoids having release candidates
                //  that are hardly doing any signature verification at all in testing without having to
                //  artificially set the default assumed verified block further back.
                // The test against nMinimumChainWork prevents the skipping when denied access to any chain at
                //  least as good as the expected chain.
                fScriptChecks = (GetBlockProofEquivalentTime(*pindexBestHeader, *pindex, *pindexBestHeader, chainparams.GetConsensus()) <= 60 * 60 * 24 * 7 * 2);
            }
        }
    }

    int64_t nTime1 = GetTimeMicros(); nTimeCheck += nTime1 - nTimeStart;
    LogPrint(BCLog::BENCH, "    - Sanity checks: %.2fms [%.2fs (%.2fms/blk)]\n", MILLI * (nTime1 - nTimeStart), nTimeCheck * MICRO, nTimeCheck * MILLI / nBlocksTotal);

    // Do not allow blocks that contain transactions which 'overwrite' older transactions,
    // unless those are already completely spent.
    // If such overwrites are allowed, coinbases and transactions depending upon those
    // can be duplicated to remove the ability to spend the first instance -- even after
    // being sent to another address.
    // See BIP30, CVE-2012-1909, and http://r6.ca/blog/20120206T005236Z.html for more information.
    // This logic is not necessary for memory pool transactions, as AcceptToMemoryPool
    // already refuses previously-known transaction ids entirely.
    // This rule was originally applied to all blocks with a timestamp after March 15, 2012, 0:00 UTC.
    // Now that the whole chain is irreversibly beyond that time it is applied to all blocks except the
    // two in the chain that violate it. This prevents exploiting the issue against nodes during their
    // initial block download.
    bool fEnforceBIP30 = fParticlMode || (!((pindex->nHeight==91842 && pindex->GetBlockHash() == uint256S("0x00000000000a4d0a398161ffc163c503763b1f4360639393e0e4c8e300e0caec")) ||
                           (pindex->nHeight==91880 && pindex->GetBlockHash() == uint256S("0x00000000000743f190a18c5577a3c2d2a1f610ae9601ac046a38084ccb7cd721"))));

    // Once BIP34 activated it was not possible to create new duplicate coinbases and thus other than starting
    // with the 2 existing duplicate coinbase pairs, not possible to create overwriting txs.  But by the
    // time BIP34 activated, in each of the existing pairs the duplicate coinbase had overwritten the first
    // before the first had been spent.  Since those coinbases are sufficiently buried it's no longer possible to create further
    // duplicate transactions descending from the known pairs either.
    // If we're on the known chain at height greater than where BIP34 activated, we can save the db accesses needed for the BIP30 check.

    // BIP34 requires that a block at height X (block X) has its coinbase
    // scriptSig start with a CScriptNum of X (indicated height X).  The above
    // logic of no longer requiring BIP30 once BIP34 activates is flawed in the
    // case that there is a block X before the BIP34 height of 227,931 which has
    // an indicated height Y where Y is greater than X.  The coinbase for block
    // X would also be a valid coinbase for block Y, which could be a BIP30
    // violation.  An exhaustive search of all mainnet coinbases before the
    // BIP34 height which have an indicated height greater than the block height
    // reveals many occurrences. The 3 lowest indicated heights found are
    // 209,921, 490,897, and 1,983,702 and thus coinbases for blocks at these 3
    // heights would be the first opportunity for BIP30 to be violated.

    // The search reveals a great many blocks which have an indicated height
    // greater than 1,983,702, so we simply remove the optimization to skip
    // BIP30 checking for blocks at height 1,983,702 or higher.  Before we reach
    // that block in another 25 years or so, we should take advantage of a
    // future consensus change to do a new and improved version of BIP34 that
    // will actually prevent ever creating any duplicate coinbases in the
    // future.
    static constexpr int BIP34_IMPLIES_BIP30_LIMIT = 1983702;

    // TODO: Remove BIP30 checking from block height 1,983,702 on, once we have a
    // consensus change that ensures coinbases at those heights can not
    // duplicate earlier coinbases.
    if (fEnforceBIP30 || pindex->nHeight >= BIP34_IMPLIES_BIP30_LIMIT) {
        for (const auto& tx : block.vtx) {
            for (size_t o = 0; o < tx->GetNumVOuts(); o++) {
                if (view.HaveCoin(COutPoint(tx->GetHash(), o))) {
                    LogPrintf("ERROR: ConnectBlock(): tried to overwrite transaction\n");
                    return state.Invalid(BlockValidationResult::BLOCK_CONSENSUS, "bad-txns-BIP30");
                }
            }
        }
    }

    // Start enforcing BIP68 (sequence locks)
    int nLockTimeFlags = 0;
    if ((fParticlMode && pindex->pprev) || pindex->nHeight >= chainparams.GetConsensus().CSVHeight) {
        nLockTimeFlags |= LOCKTIME_VERIFY_SEQUENCE;
    }

    // Get the script flags for this block
    unsigned int flags = GetBlockScriptFlags(pindex, chainparams.GetConsensus());

    int64_t nTime2 = GetTimeMicros(); nTimeForks += nTime2 - nTime1;
    LogPrint(BCLog::BENCH, "    - Fork checks: %.2fms [%.2fs (%.2fms/blk)]\n", MILLI * (nTime2 - nTime1), nTimeForks * MICRO, nTimeForks * MILLI / nBlocksTotal);

    CBlockUndo blockundo;

    CCheckQueueControl<CScriptCheck> control(fScriptChecks && g_parallel_script_checks ? &scriptcheckqueue : nullptr);

    std::vector<int> prevheights;
    CAmount nFees = 0;
    int nInputs = 0;
    int64_t nSigOpsCost = 0;
    int64_t nAnonIn = 0;
    int64_t nStakeReward = 0;

    blockundo.vtxundo.reserve(block.vtx.size() - (fParticlMode ? 0 : 1));

    std::vector<PrecomputedTransactionData> txdata;
    txdata.reserve(block.vtx.size()); // Required so that pointers to individual PrecomputedTransactionData don't get invalidated

    // NOTE: Be careful tracking coin created, block reward is based on nMoneySupply
    CAmount nMoneyCreated = 0;

    for (unsigned int i = 0; i < block.vtx.size(); i++)
    {
        const CTransaction &tx = *(block.vtx[i]);
        const uint256 txhash = tx.GetHash();
        nInputs += tx.vin.size();

        TxValidationState tx_state;
        tx_state.SetStateInfo(block.nTime, pindex->nHeight, consensus, fParticlMode, (fBusyImporting && fSkipRangeproof));
        if (!tx.IsCoinBase())
        {
            CAmount txfee = 0;
            if (!Consensus::CheckTxInputs(tx, tx_state, view, pindex->nHeight, txfee)) {
                control.Wait();
                // Any transaction validation failure in ConnectBlock is a block consensus failure
                state.Invalid(BlockValidationResult::BLOCK_CONSENSUS,
                            tx_state.GetRejectReason(), tx_state.GetDebugMessage());
                return error("%s: Consensus::CheckTxInputs: %s, %s", __func__, tx.GetHash().ToString(), state.ToString());
            }
            if (tx.IsCoinStake())
            {
                // Stake reward is passed back in txfee (nPlainValueOut - nPlainValueIn)
                nStakeReward += txfee;
                nMoneyCreated += nStakeReward;
            } else
            {
                nFees += txfee;
            }
            if (!MoneyRange(nFees)) {
                control.Wait();
                LogPrintf("ERROR: %s: accumulated fee in the block out of range.\n", __func__);
                return state.Invalid(BlockValidationResult::BLOCK_CONSENSUS, "bad-txns-accumulated-fee-outofrange");
            }

            // Check that transaction is BIP68 final
            // BIP68 lock checks (as opposed to nLockTime checks) must
            // be in ConnectBlock because they require the UTXO set

            prevheights.resize(tx.vin.size());
            for (size_t j = 0; j < tx.vin.size(); j++) {
                if (tx.vin[j].IsAnonInput())
                    prevheights[j] = 0;
                else
                    prevheights[j] = view.AccessCoin(tx.vin[j].prevout).nHeight;
            }

            if (!SequenceLocks(tx, nLockTimeFlags, &prevheights, *pindex)) {
                control.Wait();
                LogPrintf("ERROR: %s: contains a non-BIP68-final transaction\n", __func__);
                return state.Invalid(BlockValidationResult::BLOCK_CONSENSUS, "bad-txns-nonfinal");
            }

            if (tx.IsParticlVersion()) {
                // Update spent inputs
                for (size_t j = 0; j < tx.vin.size(); j++) {
                    const CTxIn input = tx.vin[j];
                    if (input.IsAnonInput()) {
                        nAnonIn++;
                        continue;
                    }

                    const Coin &coin = view.AccessCoin(input.prevout);

                    if (coin.nType != OUTPUT_CT) {
                        view.spent_cache.emplace_back(input.prevout, SpentCoin(coin, pindex->nHeight));
                    }
                    if (!fAddressIndex && !fSpentIndex) {
                        continue;
                    }

                    const CScript *pScript = &coin.out.scriptPubKey;
                    CAmount nValue = coin.nType == OUTPUT_CT ? 0 : coin.out.nValue;
                    std::vector<uint8_t> hashBytes;
                    int scriptType = 0;

                    if (!ExtractIndexInfo(pScript, scriptType, hashBytes)
                        || scriptType == 0) {
                        continue;
                    }

                    uint256 hashAddress;
                    if (scriptType > 0) {
                        hashAddress = uint256(hashBytes.data(), hashBytes.size());
                    }
                    if (fAddressIndex && scriptType > 0) {
                        // record spending activity
                        view.addressIndex.push_back(std::make_pair(CAddressIndexKey(scriptType, hashAddress, pindex->nHeight, i, txhash, j, true), nValue * -1));
                        // remove address from unspent index
                        view.addressUnspentIndex.push_back(std::make_pair(CAddressUnspentKey(scriptType, hashAddress, input.prevout.hash, input.prevout.n), CAddressUnspentValue()));
                    }
                    if (fSpentIndex) {
                        CAmount nValue = coin.nType == OUTPUT_CT ? -1 : coin.out.nValue;
                        // add the spent index to determine the txid and input that spent an output
                        // and to find the amount and address from an input
                        view.spentIndex.push_back(std::make_pair(CSpentIndexKey(input.prevout.hash, input.prevout.n), CSpentIndexValue(txhash, j, pindex->nHeight, nValue, scriptType, hashAddress)));
                    }
                }

                if (smsg::fSecMsgEnabled && tx_state.m_funds_smsg) {
                    smsgModule.StoreFundingTx(tx, pindex);
                }
            }
        }

        // GetTransactionSigOpCost counts 3 types of sigops:
        // * legacy (always)
        // * p2sh (when P2SH enabled in flags and excludes coinbase)
        // * witness (when witness enabled in flags and excludes coinbase)
        nSigOpsCost += GetTransactionSigOpCost(tx, view, flags);
        if (nSigOpsCost > MAX_BLOCK_SIGOPS_COST) {
            control.Wait();
            LogPrintf("ERROR: ConnectBlock(): too many sigops\n");
            return state.Invalid(BlockValidationResult::BLOCK_CONSENSUS, "bad-blk-sigops");
        }

        txdata.emplace_back(tx);

        if (!tx.IsCoinBase())
        {
            std::vector<CScriptCheck> vChecks;
            bool fCacheResults = fJustCheck; /* Don't cache results if we're actually connecting blocks (still consult the cache, though) */
            if (fScriptChecks && !CheckInputScripts(tx, tx_state, view, flags, fCacheResults, fCacheResults, txdata[i], g_parallel_script_checks ? &vChecks : nullptr)) {
                control.Wait();
                // Any transaction validation failure in ConnectBlock is a block consensus failure
                state.Invalid(BlockValidationResult::BLOCK_CONSENSUS,
                              tx_state.GetRejectReason(), tx_state.GetDebugMessage());
                return error("ConnectBlock(): CheckInputScripts on %s failed with %s",
<<<<<<< HEAD
                    txhash.ToString(), FormatStateMessage(state));
=======
                    tx.GetHash().ToString(), state.ToString());
>>>>>>> ac5c5d01
            }
            control.Add(vChecks);

            blockundo.vtxundo.push_back(CTxUndo());
            UpdateCoins(tx, view, blockundo.vtxundo.back(), pindex->nHeight);
        } else
        {
            // tx is coinbase
            CTxUndo undoDummy;
            UpdateCoins(tx, view, undoDummy, pindex->nHeight);
            nMoneyCreated += tx.GetValueOut();
        }

        if (view.nLastRCTOutput == 0) {
            view.nLastRCTOutput = pindex->pprev ? pindex->pprev->nAnonOutputs : 0;
        }

        // Index rct outputs and keyimages
        if (tx_state.m_has_anon_output || tx_state.m_has_anon_input) {
            COutPoint op(txhash, 0);
            for (const auto &txin : tx.vin) {
                if (txin.IsAnonInput()) {
                    uint32_t nAnonInputs, nRingSize;
                    txin.GetAnonInfo(nAnonInputs, nRingSize);
                    if (txin.scriptData.stack.size() != 1
                        || txin.scriptData.stack[0].size() != 33 * nAnonInputs) {
                        control.Wait();
                        return error("%s: Bad scriptData stack, %s.", __func__, txhash.ToString());
                    }

                    const std::vector<uint8_t> &vKeyImages = txin.scriptData.stack[0];
                    for (size_t k = 0; k < nAnonInputs; ++k) {
                        const CCmpPubKey &ki = *((CCmpPubKey*)&vKeyImages[k*33]);

                        view.keyImages.push_back(std::make_pair(ki, txhash));
                    }
                }
            }

            for (unsigned int k = 0; k < tx.vpout.size(); k++) {
                if (!tx.vpout[k]->IsType(OUTPUT_RINGCT)) {
                    continue;
                }

                CTxOutRingCT *txout = (CTxOutRingCT*)tx.vpout[k].get();

                int64_t nTestExists;
                if (!fVerifyingDB && pblocktree->ReadRCTOutputLink(txout->pk, nTestExists)) {
                    control.Wait();

                    if (nTestExists > pindex->pprev->nAnonOutputs) {
                        // The anon index can diverge from the chain index if shutdown does not complete
                        LogPrintf("%s: Duplicate anon-output %s, index %d, above last index %d.\n", __func__, HexStr(txout->pk.begin(), txout->pk.end()), nTestExists, pindex->pprev->nAnonOutputs);
                        LogPrintf("Attempting to repair anon index.\n");
                        std::set<CCmpPubKey> setKi; // unused
                        RollBackRCTIndex(pindex->pprev->nAnonOutputs, nTestExists, setKi);
                        return false;
                    }

                    return error("%s: Duplicate anon-output (db) %s, index %d.", __func__, HexStr(txout->pk.begin(), txout->pk.end()), nTestExists);
                }
                if (!fVerifyingDB && view.ReadRCTOutputLink(txout->pk, nTestExists)) {
                    control.Wait();
                    return error("%s: Duplicate anon-output (view) %s, index %d.", __func__, HexStr(txout->pk.begin(), txout->pk.end()), nTestExists);
                }

                op.n = k;
                view.nLastRCTOutput++;
                CAnonOutput ao(txout->pk, txout->commitment, op, pindex->nHeight, 0);

                view.anonOutputLinks[txout->pk] = view.nLastRCTOutput;
                view.anonOutputs.push_back(std::make_pair(view.nLastRCTOutput, ao));
            }
        }

        if (fAddressIndex) {
            // Update outputs for insight
            for (unsigned int k = 0; k < tx.vpout.size(); k++) {
                const CTxOutBase *out = tx.vpout[k].get();

                if (!out->IsType(OUTPUT_STANDARD)
                    && !out->IsType(OUTPUT_CT)) {
                    continue;
                }

                const CScript *pScript;
                std::vector<unsigned char> hashBytes;
                int scriptType = 0;
                CAmount nValue;
                if (!ExtractIndexInfo(out, scriptType, hashBytes, nValue, pScript)
                    || scriptType == 0) {
                    continue;
                }

                // Record receiving activity
                view.addressIndex.push_back(std::make_pair(CAddressIndexKey(scriptType, uint256(hashBytes.data(), hashBytes.size()), pindex->nHeight, i, txhash, k, false), nValue));
                // Record unspent output
                view.addressUnspentIndex.push_back(std::make_pair(CAddressUnspentKey(scriptType, uint256(hashBytes.data(), hashBytes.size()), txhash, k), CAddressUnspentValue(nValue, *pScript, pindex->nHeight)));
            }
        }
    }

    int64_t nTime3 = GetTimeMicros(); nTimeConnect += nTime3 - nTime2;
    LogPrint(BCLog::BENCH, "      - Connect %u transactions: %.2fms (%.3fms/tx, %.3fms/txin) [%.2fs (%.2fms/blk)]\n", (unsigned)block.vtx.size(), MILLI * (nTime3 - nTime2), MILLI * (nTime3 - nTime2) / block.vtx.size(), nInputs <= 1 ? 0 : MILLI * (nTime3 - nTime2) / (nInputs-1), nTimeConnect * MICRO, nTimeConnect * MILLI / nBlocksTotal);


    if (!control.Wait()) {
        LogPrintf("ERROR: %s: CheckQueue failed\n", __func__);
        return state.Invalid(BlockValidationResult::BLOCK_CONSENSUS, "block-validation-failed");
    }

    if (fParticlMode) {
        if (block.IsProofOfStake()) { // Only the genesis block isn't proof of stake
            CTransactionRef txCoinstake = block.vtx[0];
            CTransactionRef txPrevCoinstake = nullptr;
            const DevFundSettings *pDevFundSettings = chainparams.GetDevFundSettings(block.nTime);
            const CAmount nCalculatedStakeReward = Params().GetProofOfStakeReward(pindex->pprev, nFees); // stake_test

            if (block.nTime >= consensus.smsg_fee_time) {
                CAmount smsg_fee_new, smsg_fee_prev;
                if (pindex->pprev->nHeight > 0 // Skip genesis block (POW)
                    && pindex->pprev->nTime >= consensus.smsg_fee_time) {
                    if (!coinStakeCache.GetCoinStake(pindex->pprev->GetBlockHash(), txPrevCoinstake)
                        || !txPrevCoinstake->GetSmsgFeeRate(smsg_fee_prev)) {
                        LogPrintf("ERROR: %s: Failed to get previous smsg fee.\n", __func__);
                        return state.Invalid(BlockValidationResult::BLOCK_CONSENSUS, "bad-cs-smsg-fee-prev");
                    }
                } else {
                    smsg_fee_prev = consensus.smsg_fee_msg_per_day_per_k;
                }

                if (!txCoinstake->GetSmsgFeeRate(smsg_fee_new)) {
                    LogPrintf("ERROR: %s: Failed to get smsg fee.\n", __func__);
                    return state.Invalid(BlockValidationResult::BLOCK_CONSENSUS, "bad-cs-smsg-fee");
                }
                if (smsg_fee_new < 1) {
                    LogPrintf("ERROR: %s: Smsg fee < 1.\n", __func__);
                    return state.Invalid(BlockValidationResult::BLOCK_CONSENSUS, "bad-cs-smsg-fee");
                }
                int64_t delta = std::abs(smsg_fee_new - smsg_fee_prev);
                int64_t max_delta = chainparams.GetMaxSmsgFeeRateDelta(smsg_fee_prev);
                if (delta > max_delta) {
                    LogPrintf("ERROR: %s: Bad smsg-fee (delta=%d, max_delta=%d)\n", __func__, delta, max_delta);
                    return state.Invalid(BlockValidationResult::BLOCK_CONSENSUS, "bad-cs-smsg-fee");
                }
            }

            if (block.nTime >= consensus.smsg_difficulty_time) {
                uint32_t smsg_difficulty_new, smsg_difficulty_prev;
                if (pindex->pprev->nHeight > 0 // Skip genesis block (POW)
                    && pindex->pprev->nTime >= consensus.smsg_difficulty_time) {
                    if (!coinStakeCache.GetCoinStake(pindex->pprev->GetBlockHash(), txPrevCoinstake)
                        || !txPrevCoinstake->GetSmsgDifficulty(smsg_difficulty_prev)) {
                        LogPrintf("ERROR: %s: Failed to get previous smsg difficulty.\n", __func__);
                        return state.Invalid(BlockValidationResult::BLOCK_CONSENSUS, "bad-cs-smsg-diff-prev");
                    }
                } else {
                    smsg_difficulty_prev = consensus.smsg_min_difficulty;
                }

                if (!txCoinstake->GetSmsgDifficulty(smsg_difficulty_new)) {
                    LogPrintf("ERROR: %s: Failed to get smsg difficulty.\n", __func__);
                    return state.Invalid(BlockValidationResult::BLOCK_CONSENSUS, "bad-cs-smsg-diff");
                }
                if (smsg_difficulty_new < 1 || smsg_difficulty_new > consensus.smsg_min_difficulty) {

                    LogPrintf("ERROR: %s: Smsg difficulty out of range.\n", __func__);
                    return state.Invalid(BlockValidationResult::BLOCK_CONSENSUS, "bad-cs-smsg-diff");
                }
                int delta = int(smsg_difficulty_prev) - int(smsg_difficulty_new);
                if (abs(delta) > int(consensus.smsg_difficulty_max_delta)) {
                    LogPrintf("ERROR: %s: Smsg difficulty change out of range.\n", __func__);
                    return state.Invalid(BlockValidationResult::BLOCK_CONSENSUS, "bad-cs-smsg-diff");
                }
            }

            if (!pDevFundSettings || pDevFundSettings->nMinDevStakePercent <= 0) {
                if (nStakeReward < 0 || nStakeReward > nCalculatedStakeReward) {
                    LogPrintf("ERROR: %s: Coinstake pays too much(actual=%d vs calculated=%d)\n", __func__, nStakeReward, nCalculatedStakeReward);
                    return state.Invalid(BlockValidationResult::BLOCK_CONSENSUS, "bad-cs-amount");
                }
            } else {
                assert(pDevFundSettings->nMinDevStakePercent <= 100);

                CAmount nDevBfwd = 0, nDevCfwdCheck = 0;
                CAmount nMinDevPart = (nCalculatedStakeReward * pDevFundSettings->nMinDevStakePercent) / 100;
                CAmount nMaxHolderPart = nCalculatedStakeReward - nMinDevPart;
                if (nMinDevPart < 0 || nMaxHolderPart < 0) {
                    LogPrintf("ERROR: %s: Bad coinstake split amount (foundation=%d vs reward=%d)\n", __func__, nMinDevPart, nMaxHolderPart);
                    return state.Invalid(BlockValidationResult::BLOCK_CONSENSUS, "bad-cs-amount");
                }

                if (pindex->pprev->nHeight > 0) { // Genesis block is pow
                    if (!txPrevCoinstake
                        && !coinStakeCache.GetCoinStake(pindex->pprev->GetBlockHash(), txPrevCoinstake)) {
                        LogPrintf("ERROR: %s: Failed to get previous coinstake.\n", __func__);
                        return state.Invalid(BlockValidationResult::BLOCK_CONSENSUS, "bad-cs-prev");
                    }

                    assert(txPrevCoinstake->IsCoinStake()); // Sanity check
                    if (!txPrevCoinstake->GetDevFundCfwd(nDevBfwd)) {
                        nDevBfwd = 0;
                    }
                }

                if (pindex->nHeight % pDevFundSettings->nDevOutputPeriod == 0) {
                    // Fund output must exist and match cfwd, cfwd data output must be unset
                    // nStakeReward must == nDevBfwd + nCalculatedStakeReward

                    if (nStakeReward != nDevBfwd + nCalculatedStakeReward) {
                        LogPrintf("ERROR: %s: Bad stake-reward (actual=%d vs expected=%d)\n", __func__, nStakeReward, nDevBfwd + nCalculatedStakeReward);
                        return state.Invalid(BlockValidationResult::BLOCK_CONSENSUS, "bad-cs-amount");
                    }

                    CTxDestination dfDest = CBitcoinAddress(pDevFundSettings->sDevFundAddresses).Get();
                    if (dfDest.type() == typeid(CNoDestination)) {
                        return error("%s: Failed to get foundation fund destination: %s.", __func__, pDevFundSettings->sDevFundAddresses);
                    }
                    CScript devFundScriptPubKey = GetScriptForDestination(dfDest);

                    // Output 1 must be to the dev fund
                    const CTxOutStandard *outputDF = txCoinstake->vpout[1]->GetStandardOutput();
                    if (!outputDF) {
                        LogPrintf("ERROR: %s: Bad foundation fund output.\n", __func__);
                        return state.Invalid(BlockValidationResult::BLOCK_CONSENSUS, "bad-cs");
                    }
                    if (outputDF->scriptPubKey != devFundScriptPubKey) {
                        LogPrintf("ERROR: %s: Bad foundation fund output script.\n", __func__);
                        return state.Invalid(BlockValidationResult::BLOCK_CONSENSUS, "bad-cs");
                    }
                    if (outputDF->nValue < nDevBfwd + nMinDevPart) { // Max value is clamped already
                        LogPrintf("ERROR: %s: Bad foundation-reward (actual=%d vs minfundpart=%d)\n", __func__, nStakeReward, nDevBfwd + nMinDevPart);
                        return state.Invalid(BlockValidationResult::BLOCK_CONSENSUS, "bad-cs-fund-amount");
                    }
                    if (txCoinstake->GetDevFundCfwd(nDevCfwdCheck)) {
                        LogPrintf("ERROR: %s: Coinstake foundation cfwd must be unset.\n", __func__);
                        return state.Invalid(BlockValidationResult::BLOCK_CONSENSUS, "bad-cs-cfwd");
                    }
                } else {
                    // Ensure cfwd data output is correct and nStakeReward is <= nHolderPart
                    // cfwd must == nDevBfwd + (nCalculatedStakeReward - nStakeReward) // Allowing users to set a higher split

                    if (nStakeReward < 0 || nStakeReward > nMaxHolderPart) {
                        LogPrintf("ERROR: %s: Bad stake-reward (actual=%d vs maxholderpart=%d)\n", __func__, nStakeReward, nMaxHolderPart);
                        return state.Invalid(BlockValidationResult::BLOCK_CONSENSUS, "bad-cs-amount");
                    }
                    CAmount nDevCfwd = nDevBfwd + nCalculatedStakeReward - nStakeReward;
                    if (!txCoinstake->GetDevFundCfwd(nDevCfwdCheck)
                        || nDevCfwdCheck != nDevCfwd) {
                        LogPrintf("ERROR: %s: Coinstake foundation fund carried forward mismatch (actual=%d vs expected=%d)\n", __func__, nDevCfwdCheck, nDevCfwd);
                        return state.Invalid(BlockValidationResult::BLOCK_CONSENSUS, "bad-cs-cfwd");
                    }
                }

                coinStakeCache.InsertCoinStake(blockHash, txCoinstake);
            }
        } else {
            if (block.GetHash() != chainparams.GenesisBlock().GetHash()) {
                LogPrintf("ERROR: %s: Block isn't coinstake or genesis.\n", __func__);
                return state.Invalid(BlockValidationResult::BLOCK_CONSENSUS, "bad-cs");
            }
        }
    } else {
        CAmount blockReward = nFees + GetBlockSubsidy(pindex->nHeight, chainparams.GetConsensus());
        if (block.vtx[0]->GetValueOut() > blockReward) {
            LogPrintf("ERROR: ConnectBlock(): coinbase pays too much (actual=%d vs limit=%d)\n", block.vtx[0]->GetValueOut(), blockReward);
            return state.Invalid(BlockValidationResult::BLOCK_CONSENSUS, "bad-cb-amount");
        }
    }

    int64_t nTime4 = GetTimeMicros(); nTimeVerify += nTime4 - nTime2;
    LogPrint(BCLog::BENCH, "    - Verify %u txins: %.2fms (%.3fms/txin) [%.2fs (%.2fms/blk)]\n", nInputs - 1, MILLI * (nTime4 - nTime2), nInputs <= 1 ? 0 : MILLI * (nTime4 - nTime2) / (nInputs-1), nTimeVerify * MICRO, nTimeVerify * MILLI / nBlocksTotal);

    if (fJustCheck)
        return true;

    pindex->nMoneySupply = (pindex->pprev ? pindex->pprev->nMoneySupply : 0) + nMoneyCreated;
    pindex->nAnonOutputs = view.nLastRCTOutput;
    setDirtyBlockIndex.insert(pindex); // pindex has changed, must save to disk

    if ((!fIsGenesisBlock || fParticlMode)
     && !WriteUndoDataForBlock(blockundo, state, pindex, chainparams))
        return false;

    if (!pindex->IsValid(BLOCK_VALID_SCRIPTS)) {
        pindex->RaiseValidity(BLOCK_VALID_SCRIPTS);
        setDirtyBlockIndex.insert(pindex);
    }


    if (fTimestampIndex) {
        unsigned int logicalTS = pindex->nTime;
        unsigned int prevLogicalTS = 0;

        // Retrieve logical timestamp of the previous block
        if (pindex->pprev) {
            if (!pblocktree->ReadTimestampBlockIndex(pindex->pprev->GetBlockHash(), prevLogicalTS)) {
                LogPrintf("%s: Failed to read previous block's logical timestamp\n", __func__);
            }
        }

        if (logicalTS <= prevLogicalTS) {
            logicalTS = prevLogicalTS + 1;
            LogPrintf("%s: Previous logical timestamp is newer Actual[%d] prevLogical[%d] Logical[%d]\n", __func__, pindex->nTime, prevLogicalTS, logicalTS);
        }

        if (!pblocktree->WriteTimestampIndex(CTimestampIndexKey(logicalTS, pindex->GetBlockHash()))) {
            return AbortNode(state, "Failed to write timestamp index");
        }

        if (!pblocktree->WriteTimestampBlockIndex(CTimestampBlockIndexKey(pindex->GetBlockHash()), CTimestampBlockIndexValue(logicalTS))) {
            return AbortNode(state, "Failed to write blockhash index");
        }
    }

    assert(pindex->phashBlock);
    // add this block to the view's block chain
    view.SetBestBlock(pindex->GetBlockHash(), pindex->nHeight);

    int64_t nTime5 = GetTimeMicros(); nTimeIndex += nTime5 - nTime4;
    LogPrint(BCLog::BENCH, "    - Index writing: %.2fms [%.2fs (%.2fms/blk)]\n", MILLI * (nTime5 - nTime4), nTimeIndex * MICRO, nTimeIndex * MILLI / nBlocksTotal);

    int64_t nTime6 = GetTimeMicros(); nTimeCallbacks += nTime6 - nTime5;
    LogPrint(BCLog::BENCH, "    - Callbacks: %.2fms [%.2fs (%.2fms/blk)]\n", MILLI * (nTime6 - nTime5), nTimeCallbacks * MICRO, nTimeCallbacks * MILLI / nBlocksTotal);

    return true;
}

CoinsCacheSizeState CChainState::GetCoinsCacheSizeState(const CTxMemPool& tx_pool)
{
    return this->GetCoinsCacheSizeState(
        tx_pool,
        nCoinCacheUsage,
        gArgs.GetArg("-maxmempool", DEFAULT_MAX_MEMPOOL_SIZE) * 1000000);
}

CoinsCacheSizeState CChainState::GetCoinsCacheSizeState(
    const CTxMemPool& tx_pool,
    size_t max_coins_cache_size_bytes,
    size_t max_mempool_size_bytes)
{
    int64_t nMempoolUsage = tx_pool.DynamicMemoryUsage();
    int64_t cacheSize = CoinsTip().DynamicMemoryUsage();
    int64_t nTotalSpace =
        max_coins_cache_size_bytes + std::max<int64_t>(max_mempool_size_bytes - nMempoolUsage, 0);

    //! No need to periodic flush if at least this much space still available.
    static constexpr int64_t MAX_BLOCK_COINSDB_USAGE_BYTES = 10 * 1024 * 1024;  // 10MB
    int64_t large_threshold =
        std::max((9 * nTotalSpace) / 10, nTotalSpace - MAX_BLOCK_COINSDB_USAGE_BYTES);

    if (cacheSize > nTotalSpace) {
        LogPrintf("Cache size (%s) exceeds total space (%s)\n", cacheSize, nTotalSpace);
        return CoinsCacheSizeState::CRITICAL;
    } else if (cacheSize > large_threshold) {
        return CoinsCacheSizeState::LARGE;
    }
    return CoinsCacheSizeState::OK;
}

bool CChainState::FlushStateToDisk(
    const CChainParams& chainparams,
    BlockValidationState &state,
    FlushStateMode mode,
    int nManualPruneHeight)
{
    LOCK(cs_main);
    assert(this->CanFlushToDisk());
    static int64_t nLastWrite = 0;
    static int64_t nLastFlush = 0;
    std::set<int> setFilesToPrune;
    bool full_flush_completed = false;

    const size_t coins_count = CoinsTip().GetCacheSize();
    const size_t coins_mem_usage = CoinsTip().DynamicMemoryUsage();

    try {
    {
        bool fFlushForPrune = false;
        bool fDoFullFlush = false;
        CoinsCacheSizeState cache_state = GetCoinsCacheSizeState(::mempool);
        LOCK(cs_LastBlockFile);
        if (fPruneMode && (fCheckForPruning || nManualPruneHeight > 0) && !fReindex) {
            if (nManualPruneHeight > 0) {
                LOG_TIME_MILLIS("find files to prune (manual)", BCLog::BENCH);

                FindFilesToPruneManual(setFilesToPrune, nManualPruneHeight);
            } else {
                LOG_TIME_MILLIS("find files to prune", BCLog::BENCH);

                FindFilesToPrune(setFilesToPrune, chainparams.PruneAfterHeight());
                fCheckForPruning = false;
            }
            if (!setFilesToPrune.empty()) {
                fFlushForPrune = true;
                if (!fHavePruned) {
                    pblocktree->WriteFlag("prunedblockfiles", true);
                    fHavePruned = true;
                }
            }
        }
        int64_t nNow = GetTimeMicros();
        // Avoid writing/flushing immediately after startup.
        if (nLastWrite == 0) {
            nLastWrite = nNow;
        }
        if (nLastFlush == 0) {
            nLastFlush = nNow;
        }
        // The cache is large and we're within 10% and 10 MiB of the limit, but we have time now (not in the middle of a block processing).
        bool fCacheLarge = mode == FlushStateMode::PERIODIC && cache_state >= CoinsCacheSizeState::LARGE;
        // The cache is over the limit, we have to write now.
        bool fCacheCritical = mode == FlushStateMode::IF_NEEDED && cache_state >= CoinsCacheSizeState::CRITICAL;
        // It's been a while since we wrote the block index to disk. Do this frequently, so we don't need to redownload after a crash.
        bool fPeriodicWrite = mode == FlushStateMode::PERIODIC && nNow > nLastWrite + (int64_t)DATABASE_WRITE_INTERVAL * 1000000;
        // It's been very long since we flushed the cache. Do this infrequently, to optimize cache usage.
        bool fPeriodicFlush = mode == FlushStateMode::PERIODIC && nNow > nLastFlush + (int64_t)DATABASE_FLUSH_INTERVAL * 1000000;
        // Combine all conditions that result in a full cache flush.
        fDoFullFlush = (mode == FlushStateMode::ALWAYS) || fCacheLarge || fCacheCritical || fPeriodicFlush || fFlushForPrune;
        // Write blocks and block index to disk.
        if (fDoFullFlush || fPeriodicWrite) {
            // Depend on nMinDiskSpace to ensure we can write block index
            if (!CheckDiskSpace(GetBlocksDir())) {
                return AbortNode(state, "Disk space is too low!", _("Error: Disk space is too low!").translated, CClientUIInterface::MSG_NOPREFIX);
            }
            {
                LOG_TIME_MILLIS("write block and undo data to disk", BCLog::BENCH);

                // First make sure all block and undo data is flushed to disk.
                FlushBlockFile();
            }

            // Then update all block file information (which may refer to block and undo files).
            {
                LOG_TIME_MILLIS("write block index to disk", BCLog::BENCH);

                std::vector<std::pair<int, const CBlockFileInfo*> > vFiles;
                vFiles.reserve(setDirtyFileInfo.size());
                for (std::set<int>::iterator it = setDirtyFileInfo.begin(); it != setDirtyFileInfo.end(); ) {
                    vFiles.push_back(std::make_pair(*it, &vinfoBlockFile[*it]));
                    setDirtyFileInfo.erase(it++);
                }
                std::vector<const CBlockIndex*> vBlocks;
                vBlocks.reserve(setDirtyBlockIndex.size());
                for (std::set<CBlockIndex*>::iterator it = setDirtyBlockIndex.begin(); it != setDirtyBlockIndex.end(); ) {
                    if ((*it)->nFlags & BLOCK_ACCEPTED) {
                        vBlocks.push_back(*it);
                    }
                    setDirtyBlockIndex.erase(it++);
                }
                if (!pblocktree->WriteBatchSync(vFiles, nLastBlockFile, vBlocks)) {
                    return AbortNode(state, "Failed to write to block index database");
                }
            }
            // Finally remove any pruned files
            if (fFlushForPrune) {
                LOG_TIME_MILLIS("unlink pruned files", BCLog::BENCH);

                UnlinkPrunedFiles(setFilesToPrune);
            }
            nLastWrite = nNow;
        }
        // Flush best chain related state. This can only be done if the blocks / block index write was also done.
        if (fDoFullFlush && !CoinsTip().GetBestBlock().IsNull()) {
            LOG_TIME_SECONDS(strprintf("write coins cache to disk (%d coins, %.2fkB)",
                coins_count, coins_mem_usage / 1000));

            // Typical Coin structures on disk are around 48 bytes in size.
            // Pushing a new one to the database can cause it to be written
            // twice (once in the log, and once in the tables). This is already
            // an overestimation, as most will delete an existing entry or
            // overwrite one. Still, use a conservative safety factor of 2.
            if (!CheckDiskSpace(GetDataDir(), 48 * 2 * 2 * CoinsTip().GetCacheSize())) {
                return AbortNode(state, "Disk space is too low!", _("Error: Disk space is too low!").translated, CClientUIInterface::MSG_NOPREFIX);
            }
            // Flush the chainstate (which may refer to block index entries).
            if (!CoinsTip().Flush())
                return AbortNode(state, "Failed to write to coin database");
            nLastFlush = nNow;
            full_flush_completed = true;
        }
    }
    if (full_flush_completed) {
        // Update best block in wallet (so we can detect restored wallets).
        GetMainSignals().ChainStateFlushed(m_chain.GetLocator());
    }
    } catch (const std::runtime_error& e) {
        return AbortNode(state, std::string("System error while flushing: ") + e.what());
    }
    return true;
}

void CChainState::ForceFlushStateToDisk() {
    BlockValidationState state;
    const CChainParams& chainparams = Params();
    if (!this->FlushStateToDisk(chainparams, state, FlushStateMode::ALWAYS)) {
        LogPrintf("%s: failed to flush state (%s)\n", __func__, state.ToString());
    }
}

void CChainState::PruneAndFlush() {
    BlockValidationState state;
    fCheckForPruning = true;
    const CChainParams& chainparams = Params();

    if (!this->FlushStateToDisk(chainparams, state, FlushStateMode::NONE)) {
        LogPrintf("%s: failed to flush state (%s)\n", __func__, state.ToString());
    }
}

static void DoWarning(const std::string& strWarning)
{
    static bool fWarned = false;
    SetMiscWarning(strWarning);
    if (!fWarned) {
        AlertNotify(strWarning);
        fWarned = true;
    }
}

static void ClearSpentCache(CDBBatch &batch, int height)
{
    CBlockIndex* pblockindex = ::ChainActive()[height];
    if (!pblockindex) {
        return;
    }
    CBlock block;
    if (!ReadBlockFromDisk(block, pblockindex, Params().GetConsensus())) {
        LogPrintf("%s: failed read block from disk (%d, %s)\n", __func__, height, pblockindex->GetBlockHash().ToString());
        return;
    }
    for (int i = block.vtx.size() - 1; i >= 0; i--) {
        const CTransaction &tx = *(block.vtx[i]);
        for (const auto &txin : tx.vin) {
            if (!txin.IsAnonInput()) {
                batch.Erase(std::make_pair(DB_SPENTCACHE, txin.prevout));
            }
        }
    }
}

bool FlushView(CCoinsViewCache *view, BlockValidationState& state, bool fDisconnecting)
{
    if (!view->Flush())
        return false;

    if (fAddressIndex) {
        if (fDisconnecting) {
            if (!pblocktree->EraseAddressIndex(view->addressIndex)) {
                return AbortNode(state, "Failed to delete address index");
            }
        } else {
            if (!pblocktree->WriteAddressIndex(view->addressIndex)) {
                return AbortNode(state, "Failed to write address index");
            }
        }
        if (!pblocktree->UpdateAddressUnspentIndex(view->addressUnspentIndex)) {
            return AbortNode(state, "Failed to write address unspent index");
        }
    }

    if (fSpentIndex) {
        if (!pblocktree->UpdateSpentIndex(view->spentIndex)) {
            return AbortNode(state, "Failed to write transaction index");
        }
    }

    view->addressIndex.clear();
    view->addressUnspentIndex.clear();
    view->spentIndex.clear();

    if (fDisconnecting) {
        for (const auto &it : view->keyImages) {
            if (!pblocktree->EraseRCTKeyImage(it.first)) {
                return error("%s: EraseRCTKeyImage failed, txn %s.", __func__, it.second.ToString());
            }
        }
        for (const auto &it : view->anonOutputLinks) {
            if (!pblocktree->EraseRCTOutput(it.second)) {
                return error("%s: EraseRCTOutput failed.", __func__);
            }
            if (!pblocktree->EraseRCTOutputLink(it.first)) {
                return error("%s: EraseRCTOutputLink failed.", __func__);
            }
        }
        for (const auto &it : view->spent_cache) {
            if (!pblocktree->EraseSpentCache(it.first)) {
                return error("%s: EraseSpentCache failed.", __func__);
            }
        }
    } else {
        CDBBatch batch(*pblocktree);

        for (const auto &it : view->keyImages) {
            batch.Write(std::make_pair(DB_RCTKEYIMAGE, it.first), it.second);
        }
        for (const auto &it : view->anonOutputs) {
            batch.Write(std::make_pair(DB_RCTOUTPUT, it.first), it.second);
        }
        for (const auto &it : view->anonOutputLinks) {
            batch.Write(std::make_pair(DB_RCTOUTPUT_LINK, it.first), it.second);
        }
        for (const auto &it : view->spent_cache) {
            batch.Write(std::make_pair(DB_SPENTCACHE, it.first), it.second);
        }
        if (state.m_spend_height > MIN_BLOCKS_TO_KEEP) {
            ClearSpentCache(batch, state.m_spend_height - (MIN_BLOCKS_TO_KEEP+1));
        }
        if (!pblocktree->WriteBatch(batch)) {
            return error("%s: Write index data failed.", __func__);
        }
    }

    view->nLastRCTOutput = 0;
    view->anonOutputs.clear();
    view->anonOutputLinks.clear();
    view->keyImages.clear();
    view->spent_cache.clear();

    return true;
};

/** Private helper function that concatenates warning messages. */
static void AppendWarning(std::string& res, const std::string& warn)
{
    if (!res.empty()) res += ", ";
    res += warn;
}

/** Check warning conditions and do some notifications on new chain tip set. */
void UpdateTip(const CBlockIndex* pindexNew, const CChainParams& chainParams)
    EXCLUSIVE_LOCKS_REQUIRED(::cs_main)
{
    // New best block
    mempool.AddTransactionsUpdated(1);

    {
        LOCK(g_best_block_mutex);
        g_best_block = pindexNew->GetBlockHash();
        g_best_block_cv.notify_all();
    }

    std::string warningMessages;
    if (!::ChainstateActive().IsInitialBlockDownload())
    {
        int nUpgraded = 0;
        const CBlockIndex* pindex = pindexNew;
        for (int bit = 0; bit < VERSIONBITS_NUM_BITS; bit++) {
            WarningBitsConditionChecker checker(bit);
            ThresholdState state = checker.GetStateFor(pindex, chainParams.GetConsensus(), warningcache[bit]);
            if (state == ThresholdState::ACTIVE || state == ThresholdState::LOCKED_IN) {
                const std::string strWarning = strprintf(_("Warning: unknown new rules activated (versionbit %i)").translated, bit);
                if (state == ThresholdState::ACTIVE) {
                    DoWarning(strWarning);
                } else {
                    AppendWarning(warningMessages, strWarning);
                }
            }
        }
        // Check the version of the last 100 blocks to see if we need to upgrade:
        for (int i = 0; i < 100 && pindex != nullptr; i++)
        {
            if (fParticlMode)
            {
                if (pindex->nVersion > PARTICL_BLOCK_VERSION)
                    ++nUpgraded;
            } else
            {
                int32_t nExpectedVersion = ComputeBlockVersion(pindex->pprev, chainParams.GetConsensus());
                if (pindex->nVersion > VERSIONBITS_LAST_OLD_BLOCK_VERSION && (pindex->nVersion & ~nExpectedVersion) != 0)
                    ++nUpgraded;
            }
            pindex = pindex->pprev;
        }
        if (nUpgraded > 0)
            AppendWarning(warningMessages, strprintf(_("%d of last 100 blocks have unexpected version").translated, nUpgraded));
    }
    LogPrintf("%s: new best=%s height=%d version=0x%08x log2_work=%.8g tx=%lu date='%s' progress=%f cache=%.1fMiB(%utxo)%s\n", __func__,
      pindexNew->GetBlockHash().ToString(), pindexNew->nHeight, pindexNew->nVersion,
      log(pindexNew->nChainWork.getdouble())/log(2.0), (unsigned long)pindexNew->nChainTx,
      FormatISO8601DateTime(pindexNew->GetBlockTime()),
      GuessVerificationProgress(chainParams.TxData(), pindexNew), ::ChainstateActive().CoinsTip().DynamicMemoryUsage() * (1.0 / (1<<20)), ::ChainstateActive().CoinsTip().GetCacheSize(),
      !warningMessages.empty() ? strprintf(" warning='%s'", warningMessages) : "");

}

/** Disconnect m_chain's tip.
  * After calling, the mempool will be in an inconsistent state, with
  * transactions from disconnected blocks being added to disconnectpool.  You
  * should make the mempool consistent again by calling UpdateMempoolForReorg.
  * with cs_main held.
  *
  * If disconnectpool is nullptr, then no disconnected transactions are added to
  * disconnectpool (note that the caller is responsible for mempool consistency
  * in any case).
  */
bool CChainState::DisconnectTip(BlockValidationState& state, const CChainParams& chainparams, DisconnectedBlockTransactions *disconnectpool)
{
    CBlockIndex *pindexDelete = m_chain.Tip();
    assert(pindexDelete);
    // Read block from disk.
    std::shared_ptr<CBlock> pblock = std::make_shared<CBlock>();
    CBlock& block = *pblock;
    if (!ReadBlockFromDisk(block, pindexDelete, chainparams.GetConsensus()))
        return error("DisconnectTip(): Failed to read block");
    // Apply the block atomically to the chain state.
    int64_t nStart = GetTimeMicros();
    {
        CCoinsViewCache view(&CoinsTip());
        assert(view.GetBestBlock() == pindexDelete->GetBlockHash());
        if (DisconnectBlock(block, pindexDelete, view) != DISCONNECT_OK)
            return error("DisconnectTip(): DisconnectBlock %s failed", pindexDelete->GetBlockHash().ToString());
        bool flushed = FlushView(&view, state, true);
        assert(flushed);
    }
    LogPrint(BCLog::BENCH, "- Disconnect block: %.2fms\n", (GetTimeMicros() - nStart) * MILLI);
    // Write the chain state to disk, if necessary.
    if (!FlushStateToDisk(chainparams, state, FlushStateMode::IF_NEEDED))
        return false;

    if (disconnectpool) {
        // Save transactions to re-add to mempool at end of reorg
        for (auto it = block.vtx.rbegin(); it != block.vtx.rend(); ++it) {
            disconnectpool->addTransaction(*it);
        }
        while (disconnectpool->DynamicMemoryUsage() > MAX_DISCONNECTED_TX_POOL_SIZE * 1000) {
            // Drop the earliest entry, and remove its children from the mempool.
            auto it = disconnectpool->queuedTx.get<insertion_order>().begin();
            mempool.removeRecursive(**it, MemPoolRemovalReason::REORG);
            disconnectpool->removeEntry(it);
        }
    }

    m_chain.SetTip(pindexDelete->pprev);

    UpdateTip(pindexDelete->pprev, chainparams);
    // Let wallets know transactions went from 1-confirmed to
    // 0-confirmed or conflicted:
    GetMainSignals().BlockDisconnected(pblock, pindexDelete);
    return true;
}

static int64_t nTimeReadFromDisk = 0;
static int64_t nTimeConnectTotal = 0;
static int64_t nTimeFlush = 0;
static int64_t nTimeChainState = 0;
static int64_t nTimePostConnect = 0;

struct PerBlockConnectTrace {
    CBlockIndex* pindex = nullptr;
    std::shared_ptr<const CBlock> pblock;
    std::shared_ptr<std::vector<CTransactionRef>> conflictedTxs;
    PerBlockConnectTrace() : conflictedTxs(std::make_shared<std::vector<CTransactionRef>>()) {}
};
/**
 * Used to track blocks whose transactions were applied to the UTXO state as a
 * part of a single ActivateBestChainStep call.
 *
 * This class also tracks transactions that are removed from the mempool as
 * conflicts (per block) and can be used to pass all those transactions
 * through SyncTransaction.
 *
 * This class assumes (and asserts) that the conflicted transactions for a given
 * block are added via mempool callbacks prior to the BlockConnected() associated
 * with those transactions. If any transactions are marked conflicted, it is
 * assumed that an associated block will always be added.
 *
 * This class is single-use, once you call GetBlocksConnected() you have to throw
 * it away and make a new one.
 */
class ConnectTrace {
private:
    std::vector<PerBlockConnectTrace> blocksConnected;
    CTxMemPool &pool;
    boost::signals2::scoped_connection m_connNotifyEntryRemoved;

public:
    explicit ConnectTrace(CTxMemPool &_pool) : blocksConnected(1), pool(_pool) {
        m_connNotifyEntryRemoved = pool.NotifyEntryRemoved.connect(std::bind(&ConnectTrace::NotifyEntryRemoved, this, std::placeholders::_1, std::placeholders::_2));
    }

    void BlockConnected(CBlockIndex* pindex, std::shared_ptr<const CBlock> pblock) {
        assert(!blocksConnected.back().pindex);
        assert(pindex);
        assert(pblock);
        blocksConnected.back().pindex = pindex;
        blocksConnected.back().pblock = std::move(pblock);
        blocksConnected.emplace_back();
    }

    std::vector<PerBlockConnectTrace>& GetBlocksConnected() {
        // We always keep one extra block at the end of our list because
        // blocks are added after all the conflicted transactions have
        // been filled in. Thus, the last entry should always be an empty
        // one waiting for the transactions from the next block. We pop
        // the last entry here to make sure the list we return is sane.
        assert(!blocksConnected.back().pindex);
        assert(blocksConnected.back().conflictedTxs->empty());
        blocksConnected.pop_back();
        return blocksConnected;
    }

    void NotifyEntryRemoved(CTransactionRef txRemoved, MemPoolRemovalReason reason) {
        assert(!blocksConnected.back().pindex);
        if (reason == MemPoolRemovalReason::CONFLICT) {
            blocksConnected.back().conflictedTxs->emplace_back(std::move(txRemoved));
        }
    }
};

/**
 * Connect a new block to m_chain. pblock is either nullptr or a pointer to a CBlock
 * corresponding to pindexNew, to bypass loading it again from disk.
 *
 * The block is added to connectTrace if connection succeeds.
 */
bool CChainState::ConnectTip(BlockValidationState& state, const CChainParams& chainparams, CBlockIndex* pindexNew, const std::shared_ptr<const CBlock>& pblock, ConnectTrace& connectTrace, DisconnectedBlockTransactions &disconnectpool)
{
    assert(pindexNew->pprev == m_chain.Tip());
    // Read block from disk.
    int64_t nTime1 = GetTimeMicros();
    std::shared_ptr<const CBlock> pthisBlock;
    if (!pblock) {
        std::shared_ptr<CBlock> pblockNew = std::make_shared<CBlock>();
        if (!ReadBlockFromDisk(*pblockNew, pindexNew, chainparams.GetConsensus()))
            return AbortNode(state, "Failed to read block");
        pthisBlock = pblockNew;
    } else {
        pthisBlock = pblock;
    }
    const CBlock& blockConnecting = *pthisBlock;
    // Apply the block atomically to the chain state.
    int64_t nTime2 = GetTimeMicros(); nTimeReadFromDisk += nTime2 - nTime1;
    int64_t nTime3;

    LogPrint(BCLog::BENCH, "  - Load block from disk: %.2fms [%.2fs]\n", (nTime2 - nTime1) * MILLI, nTimeReadFromDisk * MICRO);
    setConnectKi.clear();
    {
        CCoinsViewCache view(&CoinsTip());
        bool rv = ConnectBlock(blockConnecting, state, pindexNew, view, chainparams);
        if (pindexNew->nFlags & BLOCK_FAILED_DUPLICATE_STAKE)
            state.nFlags |= BLOCK_FAILED_DUPLICATE_STAKE;
        GetMainSignals().BlockChecked(blockConnecting, state);
        if (!rv) {
            if (state.IsInvalid())
<<<<<<< HEAD
                InvalidBlockFound(pindexNew, blockConnecting, state);
            return error("%s: ConnectBlock %s failed, %s", __func__, pindexNew->GetBlockHash().ToString(), FormatStateMessage(state));
=======
                InvalidBlockFound(pindexNew, state);
            return error("%s: ConnectBlock %s failed, %s", __func__, pindexNew->GetBlockHash().ToString(), state.ToString());
>>>>>>> ac5c5d01
        }
        nTime3 = GetTimeMicros(); nTimeConnectTotal += nTime3 - nTime2;
        LogPrint(BCLog::BENCH, "  - Connect total: %.2fms [%.2fs (%.2fms/blk)]\n", (nTime3 - nTime2) * MILLI, nTimeConnectTotal * MICRO, nTimeConnectTotal * MILLI / nBlocksTotal);
        bool flushed = FlushView(&view, state, false);
        assert(flushed);
    }
    int64_t nTime4 = GetTimeMicros(); nTimeFlush += nTime4 - nTime3;
    LogPrint(BCLog::BENCH, "  - Flush: %.2fms [%.2fs (%.2fms/blk)]\n", (nTime4 - nTime3) * MILLI, nTimeFlush * MICRO, nTimeFlush * MILLI / nBlocksTotal);
    // Write the chain state to disk, if necessary.
    if (!FlushStateToDisk(chainparams, state, FlushStateMode::IF_NEEDED))
    {
        //RollBackRCTIndex(nLastValidRCTOutput, setConnectKi);
        return false;
    }
    int64_t nTime5 = GetTimeMicros(); nTimeChainState += nTime5 - nTime4;
    LogPrint(BCLog::BENCH, "  - Writing chainstate: %.2fms [%.2fs (%.2fms/blk)]\n", (nTime5 - nTime4) * MILLI, nTimeChainState * MICRO, nTimeChainState * MILLI / nBlocksTotal);
    // Remove conflicting transactions from the mempool.;
    mempool.removeForBlock(blockConnecting.vtx, pindexNew->nHeight);
    disconnectpool.removeForBlock(blockConnecting.vtx);
    // Update m_chain & related variables.
    m_chain.SetTip(pindexNew);
    UpdateTip(pindexNew, chainparams);

    int64_t nTime6 = GetTimeMicros(); nTimePostConnect += nTime6 - nTime5; nTimeTotal += nTime6 - nTime1;
    LogPrint(BCLog::BENCH, "  - Connect postprocess: %.2fms [%.2fs (%.2fms/blk)]\n", (nTime6 - nTime5) * MILLI, nTimePostConnect * MICRO, nTimePostConnect * MILLI / nBlocksTotal);
    LogPrint(BCLog::BENCH, "- Connect block: %.2fms [%.2fs (%.2fms/blk)]\n", (nTime6 - nTime1) * MILLI, nTimeTotal * MICRO, nTimeTotal * MILLI / nBlocksTotal);

    connectTrace.BlockConnected(pindexNew, std::move(pthisBlock));
    return true;
}

/**
 * Return the tip of the chain with the most work in it, that isn't
 * known to be invalid (it's however far from certain to be valid).
 */
CBlockIndex* CChainState::FindMostWorkChain() {
    do {
        CBlockIndex *pindexNew = nullptr;

        // Find the best candidate header.
        {
            std::set<CBlockIndex*, CBlockIndexWorkComparator>::reverse_iterator it = setBlockIndexCandidates.rbegin();
            if (it == setBlockIndexCandidates.rend())
                return nullptr;
            pindexNew = *it;
        }

        // Check whether all blocks on the path between the currently active chain and the candidate are valid.
        // Just going until the active chain is an optimization, as we know all blocks in it are valid already.
        CBlockIndex *pindexTest = pindexNew;
        bool fInvalidAncestor = false;
        while (pindexTest && !m_chain.Contains(pindexTest)) {
            assert(pindexTest->HaveTxsDownloaded() || pindexTest->nHeight == 0);

            // Pruned nodes may have entries in setBlockIndexCandidates for
            // which block files have been deleted.  Remove those as candidates
            // for the most work chain if we come across them; we can't switch
            // to a chain unless we have all the non-active-chain parent blocks.
            bool fFailedChain = pindexTest->nStatus & BLOCK_FAILED_MASK;
            bool fMissingData = !(pindexTest->nStatus & BLOCK_HAVE_DATA);

            if (fFailedChain || fMissingData) {
                // Candidate chain is not usable (either invalid or missing data)
                if (fFailedChain && (pindexBestInvalid == nullptr || pindexNew->nChainWork > pindexBestInvalid->nChainWork))
                    pindexBestInvalid = pindexNew;
                CBlockIndex *pindexFailed = pindexNew;
                // Remove the entire chain from the set.
                while (pindexTest != pindexFailed) {
                    if (fFailedChain) {

                        if (pindexTest->nFlags & BLOCK_FAILED_DUPLICATE_STAKE)
                            pindexFailed->nFlags |= BLOCK_FAILED_DUPLICATE_STAKE;

                        pindexFailed->nStatus |= BLOCK_FAILED_CHILD;
                    } else if (fMissingData) {
                        // If we're missing data, then add back to m_blocks_unlinked,
                        // so that if the block arrives in the future we can try adding
                        // to setBlockIndexCandidates again.
                        m_blockman.m_blocks_unlinked.insert(
                            std::make_pair(pindexFailed->pprev, pindexFailed));
                    }
                    setBlockIndexCandidates.erase(pindexFailed);
                    pindexFailed = pindexFailed->pprev;
                }
                setBlockIndexCandidates.erase(pindexTest);
                fInvalidAncestor = true;
                break;
            }
            pindexTest = pindexTest->pprev;
        }
        if (!fInvalidAncestor)
            return pindexNew;
    } while(true);
}

/** Delete all entries in setBlockIndexCandidates that are worse than the current tip. */
void CChainState::PruneBlockIndexCandidates() {
    // Note that we can't delete the current block itself, as we may need to return to it later in case a
    // reorganization to a better block fails.
    std::set<CBlockIndex*, CBlockIndexWorkComparator>::iterator it = setBlockIndexCandidates.begin();
    while (it != setBlockIndexCandidates.end() && setBlockIndexCandidates.value_comp()(*it, m_chain.Tip())) {
        setBlockIndexCandidates.erase(it++);
    }
    // Either the current tip or a successor of it we're working towards is left in setBlockIndexCandidates.
    assert(!setBlockIndexCandidates.empty());
}

/**
 * Try to make some progress towards making pindexMostWork the active block.
 * pblock is either nullptr or a pointer to a CBlock corresponding to pindexMostWork.
 *
 * @returns true unless a system error occurred
 */
bool CChainState::ActivateBestChainStep(BlockValidationState& state, const CChainParams& chainparams, CBlockIndex* pindexMostWork, const std::shared_ptr<const CBlock>& pblock, bool& fInvalidFound, ConnectTrace& connectTrace)
{
    AssertLockHeld(cs_main);

    const CBlockIndex *pindexOldTip = m_chain.Tip();
    const CBlockIndex *pindexFork = m_chain.FindFork(pindexMostWork);

    // Disconnect active blocks which are no longer in the best chain.
    bool fBlocksDisconnected = false;
    DisconnectedBlockTransactions disconnectpool;
    while (m_chain.Tip() && m_chain.Tip() != pindexFork) {
        if (!DisconnectTip(state, chainparams, &disconnectpool)) {
            // This is likely a fatal error, but keep the mempool consistent,
            // just in case. Only remove from the mempool in this case.
            UpdateMempoolForReorg(disconnectpool, false);

            // If we're unable to disconnect a block during normal operation,
            // then that is a failure of our local system -- we should abort
            // rather than stay on a less work chain.
            AbortNode(state, "Failed to disconnect block; see debug.log for details");
            return false;
        }
        fBlocksDisconnected = true;
    }

    // Build list of new blocks to connect.
    std::vector<CBlockIndex*> vpindexToConnect;
    bool fContinue = true;
    int nHeight = pindexFork ? pindexFork->nHeight : -1;
    while (fContinue && nHeight != pindexMostWork->nHeight) {
        // Don't iterate the entire list of potential improvements toward the best tip, as we likely only need
        // a few blocks along the way.
        int nTargetHeight = std::min(nHeight + 32, pindexMostWork->nHeight);
        vpindexToConnect.clear();
        vpindexToConnect.reserve(nTargetHeight - nHeight);
        CBlockIndex *pindexIter = pindexMostWork->GetAncestor(nTargetHeight);
        while (pindexIter && pindexIter->nHeight != nHeight) {
            vpindexToConnect.push_back(pindexIter);
            pindexIter = pindexIter->pprev;
        }
        nHeight = nTargetHeight;

        // Connect new blocks.
        for (CBlockIndex *pindexConnect : reverse_iterate(vpindexToConnect)) {
            if (!ConnectTip(state, chainparams, pindexConnect, pindexConnect == pindexMostWork ? pblock : std::shared_ptr<const CBlock>(), connectTrace, disconnectpool)) {
                if (state.IsInvalid()) {
                    // The block violates a consensus rule.
                    if (state.GetResult() != BlockValidationResult::BLOCK_MUTATED) {
                        InvalidChainFound(vpindexToConnect.front());
                    }
                    state = BlockValidationState();
                    fInvalidFound = true;
                    fContinue = false;
                    break;
                } else {
                    // A system error occurred (disk space, database error, ...).
                    // Make the mempool consistent with the current tip, just in case
                    // any observers try to use it before shutdown.
                    UpdateMempoolForReorg(disconnectpool, false);
                    return false;
                }
            } else {
                PruneBlockIndexCandidates();
                if (!pindexOldTip || m_chain.Tip()->nChainWork > pindexOldTip->nChainWork) {
                    // We're in a better position than we were. Return temporarily to release the lock.
                    fContinue = false;
                    break;
                }
            }
        }
    }

    if (fBlocksDisconnected) {
        // If any blocks were disconnected, disconnectpool may be non empty.  Add
        // any disconnected transactions back to the mempool.
        UpdateMempoolForReorg(disconnectpool, true);
    }
    mempool.check(&CoinsTip());


    // Callbacks/notifications for a new best chain.
    if (fInvalidFound)
        CheckForkWarningConditionsOnNewFork(vpindexToConnect.back());
    else
        CheckForkWarningConditions();

    return true;
}

static bool NotifyHeaderTip() LOCKS_EXCLUDED(cs_main) {
    bool fNotify = false;
    bool fInitialBlockDownload = false;
    static CBlockIndex* pindexHeaderOld = nullptr;
    CBlockIndex* pindexHeader = nullptr;
    {
        LOCK(cs_main);
        pindexHeader = pindexBestHeader;

        if (pindexHeader != pindexHeaderOld) {
            fNotify = true;
            fInitialBlockDownload = ::ChainstateActive().IsInitialBlockDownload();
            pindexHeaderOld = pindexHeader;
        }
    }
    // Send block tip changed notifications without cs_main
    if (fNotify) {
        uiInterface.NotifyHeaderTip(fInitialBlockDownload, pindexHeader);
    }
    return fNotify;
}

void CheckDelayedBlocks(const CChainParams& chainparams, const uint256 &block_hash) LOCKS_EXCLUDED(cs_main);

static void LimitValidationInterfaceQueue() LOCKS_EXCLUDED(cs_main) {
    AssertLockNotHeld(cs_main);

    if (GetMainSignals().CallbacksPending() > 10) {
        SyncWithValidationInterfaceQueue();
    }
}

bool CChainState::ActivateBestChain(BlockValidationState &state, const CChainParams& chainparams, std::shared_ptr<const CBlock> pblock) {
    // Note that while we're often called here from ProcessNewBlock, this is
    // far from a guarantee. Things in the P2P/RPC will often end up calling
    // us in the middle of ProcessNewBlock - do not assume pblock is set
    // sanely for performance or correctness!
    AssertLockNotHeld(cs_main);

    // ABC maintains a fair degree of expensive-to-calculate internal state
    // because this function periodically releases cs_main so that it does not lock up other threads for too long
    // during large connects - and to allow for e.g. the callback queue to drain
    // we use m_cs_chainstate to enforce mutual exclusion so that only one caller may execute this function at a time
    LOCK(m_cs_chainstate);

    CBlockIndex *pindexMostWork = nullptr;
    CBlockIndex *pindexNewTip = nullptr;
    int nStopAtHeight = gArgs.GetArg("-stopatheight", DEFAULT_STOPATHEIGHT);
    do {
        boost::this_thread::interruption_point();

        // Block until the validation queue drains. This should largely
        // never happen in normal operation, however may happen during
        // reindex, causing memory blowup if we run too far ahead.
        // Note that if a validationinterface callback ends up calling
        // ActivateBestChain this may lead to a deadlock! We should
        // probably have a DEBUG_LOCKORDER test for this in the future.
        LimitValidationInterfaceQueue();

        std::vector<uint256> connected_blocks;
        {
            LOCK2(cs_main, ::mempool.cs); // Lock transaction pool for at least as long as it takes for connectTrace to be consumed
            CBlockIndex* starting_tip = m_chain.Tip();
            bool blocks_connected = false;
            do {
                // We absolutely may not unlock cs_main until we've made forward progress
                // (with the exception of shutdown due to hardware issues, low disk space, etc).
                ConnectTrace connectTrace(mempool); // Destructed before cs_main is unlocked

                if (pindexMostWork == nullptr) {
                    pindexMostWork = FindMostWorkChain();
                }

                // Whether we have anything to do at all.
                if (pindexMostWork == nullptr || pindexMostWork == m_chain.Tip()) {
                    break;
                }

                bool fInvalidFound = false;
                std::shared_ptr<const CBlock> nullBlockPtr;
                if (!ActivateBestChainStep(state, chainparams, pindexMostWork, pblock && pblock->GetHash() == pindexMostWork->GetBlockHash() ? pblock : nullBlockPtr, fInvalidFound, connectTrace)) {
                    // A system error occurred
                    return false;
                }
                blocks_connected = true;

                if (fInvalidFound) {
                    // Wipe cache, we may need another branch now.
                    pindexMostWork = nullptr;
                }
                pindexNewTip = m_chain.Tip();

                for (const PerBlockConnectTrace& trace : connectTrace.GetBlocksConnected()) {
                    assert(trace.pblock && trace.pindex);
                    connected_blocks.push_back(trace.pblock->GetHash());
                    GetMainSignals().BlockConnected(trace.pblock, trace.pindex, trace.conflictedTxs);
                }
            } while (!m_chain.Tip() || (starting_tip && CBlockIndexWorkComparator()(m_chain.Tip(), starting_tip)));
            if (!blocks_connected) return true;

            const CBlockIndex* pindexFork = m_chain.FindFork(starting_tip);
            bool fInitialDownload = IsInitialBlockDownload();

            // Notify external listeners about the new tip.
            // Enqueue while holding cs_main to ensure that UpdatedBlockTip is called in the order in which blocks are connected
            if (pindexFork != pindexNewTip) {
                // Notify ValidationInterface subscribers
                GetMainSignals().UpdatedBlockTip(pindexNewTip, pindexFork, fInitialDownload);

                // Always notify the UI if a new block tip was connected
                uiInterface.NotifyBlockTip(fInitialDownload, pindexNewTip);
            }
        }
        // When we reach this point, we switched to a new tip (stored in pindexNewTip).

        for (const auto& block_hash : connected_blocks) {
            CheckDelayedBlocks(chainparams, block_hash);
        }

        if (nStopAtHeight && pindexNewTip && pindexNewTip->nHeight >= nStopAtHeight) StartShutdown();

        // We check shutdown only after giving ActivateBestChainStep a chance to run once so that we
        // never shutdown before connecting the genesis block during LoadChainTip(). Previously this
        // caused an assert() failure during shutdown in such cases as the UTXO DB flushing checks
        // that the best block hash is non-null.
        if (ShutdownRequested())
            break;
    } while (pindexNewTip != pindexMostWork);
    CheckBlockIndex(chainparams.GetConsensus());


    // Write changes periodically to disk, after relay.
    if (!FlushStateToDisk(chainparams, state, FlushStateMode::PERIODIC)) {
        return false;
    }
    return true;
}

bool ActivateBestChain(BlockValidationState &state, const CChainParams& chainparams, std::shared_ptr<const CBlock> pblock) {
    return ::ChainstateActive().ActivateBestChain(state, chainparams, std::move(pblock));
}

bool CChainState::PreciousBlock(BlockValidationState& state, const CChainParams& params, CBlockIndex *pindex)
{
    {
        LOCK(cs_main);
        if (pindex->nChainWork < m_chain.Tip()->nChainWork) {
            // Nothing to do, this block is not at the tip.
            return true;
        }
        if (m_chain.Tip()->nChainWork > nLastPreciousChainwork) {
            // The chain has been extended since the last call, reset the counter.
            nBlockReverseSequenceId = -1;
        }
        nLastPreciousChainwork = m_chain.Tip()->nChainWork;
        setBlockIndexCandidates.erase(pindex);
        pindex->nSequenceId = nBlockReverseSequenceId;
        if (nBlockReverseSequenceId > std::numeric_limits<int32_t>::min()) {
            // We can't keep reducing the counter if somebody really wants to
            // call preciousblock 2**31-1 times on the same set of tips...
            nBlockReverseSequenceId--;
        }
        if (pindex->IsValid(BLOCK_VALID_TRANSACTIONS) && pindex->HaveTxsDownloaded()) {
            setBlockIndexCandidates.insert(pindex);
            PruneBlockIndexCandidates();
        }
    }

    return ActivateBestChain(state, params, std::shared_ptr<const CBlock>());
}
bool PreciousBlock(BlockValidationState& state, const CChainParams& params, CBlockIndex *pindex) {
    return ::ChainstateActive().PreciousBlock(state, params, pindex);
}

bool CChainState::InvalidateBlock(BlockValidationState& state, const CChainParams& chainparams, CBlockIndex *pindex)
{
    CBlockIndex* to_mark_failed = pindex;
    bool pindex_was_in_chain = false;
    int disconnected = 0;

    // We do not allow ActivateBestChain() to run while InvalidateBlock() is
    // running, as that could cause the tip to change while we disconnect
    // blocks.
    LOCK(m_cs_chainstate);

    // We'll be acquiring and releasing cs_main below, to allow the validation
    // callbacks to run. However, we should keep the block index in a
    // consistent state as we disconnect blocks -- in particular we need to
    // add equal-work blocks to setBlockIndexCandidates as we disconnect.
    // To avoid walking the block index repeatedly in search of candidates,
    // build a map once so that we can look up candidate blocks by chain
    // work as we go.
    std::multimap<const arith_uint256, CBlockIndex *> candidate_blocks_by_work;

    {
        LOCK(cs_main);
        for (const auto& entry : m_blockman.m_block_index) {
            CBlockIndex *candidate = entry.second;
            // We don't need to put anything in our active chain into the
            // multimap, because those candidates will be found and considered
            // as we disconnect.
            // Instead, consider only non-active-chain blocks that have at
            // least as much work as where we expect the new tip to end up.
            if (!m_chain.Contains(candidate) &&
                    !CBlockIndexWorkComparator()(candidate, pindex->pprev) &&
                    candidate->IsValid(BLOCK_VALID_TRANSACTIONS) &&
                    candidate->HaveTxsDownloaded()) {
                candidate_blocks_by_work.insert(std::make_pair(candidate->nChainWork, candidate));
            }
        }
    }

    // Disconnect (descendants of) pindex, and mark them invalid.
    while (true) {
        if (ShutdownRequested()) break;

        // Make sure the queue of validation callbacks doesn't grow unboundedly.
        LimitValidationInterfaceQueue();

        LOCK(cs_main);
        LOCK(::mempool.cs); // Lock for as long as disconnectpool is in scope to make sure UpdateMempoolForReorg is called after DisconnectTip without unlocking in between
        if (!m_chain.Contains(pindex)) break;
        pindex_was_in_chain = true;
        CBlockIndex *invalid_walk_tip = m_chain.Tip();

        // ActivateBestChain considers blocks already in m_chain
        // unconditionally valid already, so force disconnect away from it.
        DisconnectedBlockTransactions disconnectpool;
        bool ret = DisconnectTip(state, chainparams, &disconnectpool);
        // DisconnectTip will add transactions to disconnectpool.
        // Adjust the mempool to be consistent with the new tip, adding
        // transactions back to the mempool if disconnecting was successful,
        // and we're not doing a very deep invalidation (in which case
        // keeping the mempool up to date is probably futile anyway).
        UpdateMempoolForReorg(disconnectpool, /* fAddToMempool = */ (++disconnected <= 10) && ret);
        if (!ret) return false;
        assert(invalid_walk_tip->pprev == m_chain.Tip());

        // We immediately mark the disconnected blocks as invalid.
        // This prevents a case where pruned nodes may fail to invalidateblock
        // and be left unable to start as they have no tip candidates (as there
        // are no blocks that meet the "have data and are not invalid per
        // nStatus" criteria for inclusion in setBlockIndexCandidates).
        invalid_walk_tip->nStatus |= BLOCK_FAILED_VALID;
        setDirtyBlockIndex.insert(invalid_walk_tip);
        setBlockIndexCandidates.erase(invalid_walk_tip);
        setBlockIndexCandidates.insert(invalid_walk_tip->pprev);
        if (invalid_walk_tip->pprev == to_mark_failed && (to_mark_failed->nStatus & BLOCK_FAILED_VALID)) {
            // We only want to mark the last disconnected block as BLOCK_FAILED_VALID; its children
            // need to be BLOCK_FAILED_CHILD instead.
            to_mark_failed->nStatus = (to_mark_failed->nStatus ^ BLOCK_FAILED_VALID) | BLOCK_FAILED_CHILD;
            setDirtyBlockIndex.insert(to_mark_failed);
        }

        // Add any equal or more work headers to setBlockIndexCandidates
        auto candidate_it = candidate_blocks_by_work.lower_bound(invalid_walk_tip->pprev->nChainWork);
        while (candidate_it != candidate_blocks_by_work.end()) {
            if (!CBlockIndexWorkComparator()(candidate_it->second, invalid_walk_tip->pprev)) {
                setBlockIndexCandidates.insert(candidate_it->second);
                candidate_it = candidate_blocks_by_work.erase(candidate_it);
            } else {
                ++candidate_it;
            }
        }

        // Track the last disconnected block, so we can correct its BLOCK_FAILED_CHILD status in future
        // iterations, or, if it's the last one, call InvalidChainFound on it.
        to_mark_failed = invalid_walk_tip;
    }

    CheckBlockIndex(chainparams.GetConsensus());

    {
        LOCK(cs_main);
        if (m_chain.Contains(to_mark_failed)) {
            // If the to-be-marked invalid block is in the active chain, something is interfering and we can't proceed.
            return false;
        }

        // Mark pindex (or the last disconnected block) as invalid, even when it never was in the main chain
        to_mark_failed->nStatus |= BLOCK_FAILED_VALID;
        setDirtyBlockIndex.insert(to_mark_failed);
        setBlockIndexCandidates.erase(to_mark_failed);
        m_blockman.m_failed_blocks.insert(to_mark_failed);

        // If any new blocks somehow arrived while we were disconnecting
        // (above), then the pre-calculation of what should go into
        // setBlockIndexCandidates may have missed entries. This would
        // technically be an inconsistency in the block index, but if we clean
        // it up here, this should be an essentially unobservable error.
        // Loop back over all block index entries and add any missing entries
        // to setBlockIndexCandidates.
        BlockMap::iterator it = m_blockman.m_block_index.begin();
        while (it != m_blockman.m_block_index.end()) {
            if (it->second->IsValid(BLOCK_VALID_TRANSACTIONS) && it->second->HaveTxsDownloaded() && !setBlockIndexCandidates.value_comp()(it->second, m_chain.Tip())) {
                setBlockIndexCandidates.insert(it->second);
            }
            it++;
        }

        InvalidChainFound(to_mark_failed);
    }

    // Only notify about a new block tip if the active chain was modified.
    if (pindex_was_in_chain) {
        uiInterface.NotifyBlockTip(IsInitialBlockDownload(), to_mark_failed->pprev);
    }
    return true;
}

bool InvalidateBlock(BlockValidationState& state, const CChainParams& chainparams, CBlockIndex *pindex) {
    return ::ChainstateActive().InvalidateBlock(state, chainparams, pindex);
}

void CChainState::ResetBlockFailureFlags(CBlockIndex *pindex) {
    AssertLockHeld(cs_main);

    int nHeight = pindex->nHeight;

    // Remove the invalidity flag from this block and all its descendants.
    BlockMap::iterator it = m_blockman.m_block_index.begin();
    while (it != m_blockman.m_block_index.end()) {
        if (!it->second->IsValid() && it->second->GetAncestor(nHeight) == pindex) {
            it->second->nStatus &= ~BLOCK_FAILED_MASK;
            it->second->nFlags &= ~(BLOCK_FAILED_DUPLICATE_STAKE | BLOCK_STAKE_KERNEL_SPENT);
            setDirtyBlockIndex.insert(it->second);
            if (it->second->IsValid(BLOCK_VALID_TRANSACTIONS) && it->second->HaveTxsDownloaded() && setBlockIndexCandidates.value_comp()(m_chain.Tip(), it->second)) {
                setBlockIndexCandidates.insert(it->second);
            }
            if (it->second == pindexBestInvalid) {
                // Reset invalid block marker if it was pointing to one of those.
                pindexBestInvalid = nullptr;
            }
            m_blockman.m_failed_blocks.erase(it->second);
        }
        it++;
    }

    // Remove the invalidity flag from all ancestors too.
    while (pindex != nullptr) {
        if (pindex->nStatus & BLOCK_FAILED_MASK) {
            pindex->nStatus &= ~BLOCK_FAILED_MASK;
            setDirtyBlockIndex.insert(pindex);
            m_blockman.m_failed_blocks.erase(pindex);
        }
        pindex = pindex->pprev;
    }
}

void ResetBlockFailureFlags(CBlockIndex *pindex) {
    return ::ChainstateActive().ResetBlockFailureFlags(pindex);
}

CBlockIndex* BlockManager::AddToBlockIndex(const CBlockHeader& block)
{
    AssertLockHeld(cs_main);

    // Check for duplicate
    uint256 hash = block.GetHash();
    BlockMap::iterator it = m_block_index.find(hash);
    if (it != m_block_index.end())
        return it->second;

    // Construct new block index object
    CBlockIndex* pindexNew = new CBlockIndex(block);
    // We assign the sequence id to blocks only when the full data is available,
    // to avoid miners withholding blocks but broadcasting headers, to get a
    // competitive advantage.
    pindexNew->nSequenceId = 0;
    BlockMap::iterator mi = m_block_index.insert(std::make_pair(hash, pindexNew)).first;
    pindexNew->phashBlock = &((*mi).first);
    BlockMap::iterator miPrev = m_block_index.find(block.hashPrevBlock);
    if (miPrev != m_block_index.end())
    {
        pindexNew->pprev = (*miPrev).second;
        pindexNew->nHeight = pindexNew->pprev->nHeight + 1;
        pindexNew->BuildSkip();
    }
    pindexNew->nTimeMax = (pindexNew->pprev ? std::max(pindexNew->pprev->nTimeMax, pindexNew->nTime) : pindexNew->nTime);
    pindexNew->nChainWork = (pindexNew->pprev ? pindexNew->pprev->nChainWork : 0) + GetBlockProof(*pindexNew);

    pindexNew->RaiseValidity(BLOCK_VALID_TREE);
    if (pindexBestHeader == nullptr || pindexBestHeader->nChainWork < pindexNew->nChainWork)
        pindexBestHeader = pindexNew;

    setDirtyBlockIndex.insert(pindexNew);

    return pindexNew;
}

/** Mark a block as having its data received and checked (up to BLOCK_VALID_TRANSACTIONS). */
void CChainState::ReceivedBlockTransactions(const CBlock& block, CBlockIndex* pindexNew, const FlatFilePos& pos, const Consensus::Params& consensusParams)
{
    pindexNew->nTx = block.vtx.size();
    pindexNew->nChainTx = 0;
    pindexNew->nFile = pos.nFile;
    pindexNew->nDataPos = pos.nPos;
    pindexNew->nUndoPos = 0;
    pindexNew->nStatus |= BLOCK_HAVE_DATA;
    if (IsWitnessEnabled(pindexNew->pprev, consensusParams)) {
        pindexNew->nStatus |= BLOCK_OPT_WITNESS;
    }
    pindexNew->RaiseValidity(BLOCK_VALID_TRANSACTIONS);
    setDirtyBlockIndex.insert(pindexNew);

    if (pindexNew->pprev == nullptr || pindexNew->pprev->HaveTxsDownloaded()) {
        // If pindexNew is the genesis block or all parents are BLOCK_VALID_TRANSACTIONS.
        std::deque<CBlockIndex*> queue;
        queue.push_back(pindexNew);

        // Recursively process any descendant blocks that now may be eligible to be connected.
        while (!queue.empty()) {
            CBlockIndex *pindex = queue.front();
            queue.pop_front();
            pindex->nChainTx = (pindex->pprev ? pindex->pprev->nChainTx : 0) + pindex->nTx;
            {
                LOCK(cs_nBlockSequenceId);
                pindex->nSequenceId = nBlockSequenceId++;
            }
            if (m_chain.Tip() == nullptr || !setBlockIndexCandidates.value_comp()(pindex, m_chain.Tip())) {
                setBlockIndexCandidates.insert(pindex);
            }
            std::pair<std::multimap<CBlockIndex*, CBlockIndex*>::iterator, std::multimap<CBlockIndex*, CBlockIndex*>::iterator> range = m_blockman.m_blocks_unlinked.equal_range(pindex);
            while (range.first != range.second) {
                std::multimap<CBlockIndex*, CBlockIndex*>::iterator it = range.first;
                queue.push_back(it->second);
                range.first++;
                m_blockman.m_blocks_unlinked.erase(it);
            }
        }
    } else {
        if (pindexNew->pprev && pindexNew->pprev->IsValid(BLOCK_VALID_TREE)) {
            m_blockman.m_blocks_unlinked.insert(std::make_pair(pindexNew->pprev, pindexNew));
        }
    }
}

static bool FindBlockPos(FlatFilePos &pos, unsigned int nAddSize, unsigned int nHeight, uint64_t nTime, bool fKnown = false)
{
    LOCK(cs_LastBlockFile);

    unsigned int nFile = fKnown ? pos.nFile : nLastBlockFile;
    if (vinfoBlockFile.size() <= nFile) {
        vinfoBlockFile.resize(nFile + 1);
    }

    if (!fKnown) {
        while (vinfoBlockFile[nFile].nSize + nAddSize >= MAX_BLOCKFILE_SIZE) {
            nFile++;
            if (vinfoBlockFile.size() <= nFile) {
                vinfoBlockFile.resize(nFile + 1);
            }
        }
        pos.nFile = nFile;
        pos.nPos = vinfoBlockFile[nFile].nSize;
    }

    if ((int)nFile != nLastBlockFile) {
        if (!fKnown) {
            LogPrintf("Leaving block file %i: %s\n", nLastBlockFile, vinfoBlockFile[nLastBlockFile].ToString());
        }
        FlushBlockFile(!fKnown);
        nLastBlockFile = nFile;
    }

    vinfoBlockFile[nFile].AddBlock(nHeight, nTime);
    if (fKnown)
        vinfoBlockFile[nFile].nSize = std::max(pos.nPos + nAddSize, vinfoBlockFile[nFile].nSize);
    else
        vinfoBlockFile[nFile].nSize += nAddSize;

    if (!fKnown) {
        bool out_of_space;
        size_t bytes_allocated = BlockFileSeq().Allocate(pos, nAddSize, out_of_space);
        if (out_of_space) {
            return AbortNode("Disk space is too low!", _("Error: Disk space is too low!").translated, CClientUIInterface::MSG_NOPREFIX);
        }
        if (bytes_allocated != 0 && fPruneMode) {
            fCheckForPruning = true;
        }
    }

    setDirtyFileInfo.insert(nFile);
    return true;
}

static bool FindUndoPos(BlockValidationState &state, int nFile, FlatFilePos &pos, unsigned int nAddSize)
{
    pos.nFile = nFile;

    LOCK(cs_LastBlockFile);

    pos.nPos = vinfoBlockFile[nFile].nUndoSize;
    vinfoBlockFile[nFile].nUndoSize += nAddSize;
    setDirtyFileInfo.insert(nFile);

    bool out_of_space;
    size_t bytes_allocated = UndoFileSeq().Allocate(pos, nAddSize, out_of_space);
    if (out_of_space) {
        return AbortNode(state, "Disk space is too low!", _("Error: Disk space is too low!").translated, CClientUIInterface::MSG_NOPREFIX);
    }
    if (bytes_allocated != 0 && fPruneMode) {
        fCheckForPruning = true;
    }

    return true;
}

static bool CheckBlockHeader(const CBlockHeader& block, BlockValidationState& state, const Consensus::Params& consensusParams, bool fCheckPOW = true)
{
    if (fParticlMode
        && !block.IsParticlVersion())
        return state.Invalid(BlockValidationResult::BLOCK_CONSENSUS, "block-version", "bad block version");

    // Check timestamp
    if (fParticlMode
        && !block.hashPrevBlock.IsNull() // allow genesis block to be created in the future
        && block.GetBlockTime() > FutureDrift(GetAdjustedTime()))
        return state.Invalid(BlockValidationResult::BLOCK_CONSENSUS, "block-timestamp", "block timestamp too far in the future");

    // Check proof of work matches claimed amount
    if (!fParticlMode
        && fCheckPOW && !CheckProofOfWork(block.GetHash(), block.nBits, consensusParams))
        return state.Invalid(BlockValidationResult::BLOCK_INVALID_HEADER, "high-hash", "proof of work failed");

    return true;
}


bool CheckBlockSignature(const CBlock &block)
{
    if (!block.IsProofOfStake())
        return block.vchBlockSig.empty();
    if (block.vchBlockSig.empty())
        return false;
    if (block.vtx[0]->vin.size() < 1)
        return false;

    const auto &txin = block.vtx[0]->vin[0];
    if (txin.scriptWitness.stack.size() != 2)
        return false;

    if (txin.scriptWitness.stack[1].size() != 33)
        return false;

    CPubKey pubKey(txin.scriptWitness.stack[1]);
    return pubKey.Verify(block.GetHash(), block.vchBlockSig);
};

bool AddToMapStakeSeen(const COutPoint &kernel, const uint256 &blockHash)
{
    // Overwrites existing values

    std::pair<std::map<COutPoint, uint256>::iterator,bool> ret;
    ret = mapStakeSeen.insert(std::pair<COutPoint, uint256>(kernel, blockHash));
    if (ret.second == false) { // existing element
        ret.first->second = blockHash;
    } else {
        listStakeSeen.push_back(kernel);
    }

    return true;
};

bool CheckStakeUnused(const COutPoint &kernel)
{
    std::map<COutPoint, uint256>::const_iterator mi = mapStakeSeen.find(kernel);
    return (mi == mapStakeSeen.end());
}

bool CheckStakeUnique(const CBlock &block, bool fUpdate)
{
    LOCK(cs_main);

    uint256 blockHash = block.GetHash();
    const COutPoint &kernel = block.vtx[0]->vin[0].prevout;

    std::map<COutPoint, uint256>::const_iterator mi = mapStakeSeen.find(kernel);
    if (mi != mapStakeSeen.end()) {
        if (mi->second == blockHash) {
            return true;
        }
        return error("%s: Stake kernel for %s first seen on %s.", __func__, blockHash.ToString(), mi->second.ToString());
    }

    if (!fUpdate) {
        return true;
    }

    while (listStakeSeen.size() > MAX_STAKE_SEEN_SIZE) {
        const COutPoint &oldest = listStakeSeen.front();
        if (1 != mapStakeSeen.erase(oldest)) {
            LogPrintf("%s: Warning: mapStakeSeen did not erase %s %n\n", __func__, oldest.hash.ToString(), oldest.n);
        }
        listStakeSeen.pop_front();
    }

    return AddToMapStakeSeen(kernel, blockHash);
};

bool CheckBlock(const CBlock& block, BlockValidationState& state, const Consensus::Params& consensusParams, bool fCheckPOW, bool fCheckMerkleRoot)
{
    // These are checks that are independent of context.

    if (block.fChecked)
        return true;

    // Check that the header is valid (particularly PoW).  This is mostly
    // redundant with the call in AcceptBlockHeader.
    if (!CheckBlockHeader(block, state, consensusParams, fCheckPOW))
        return false;

    state.SetStateInfo(block.nTime, -1, consensusParams, fParticlMode, (fBusyImporting && fSkipRangeproof));

    // Check the merkle root.
    if (fCheckMerkleRoot) {
        bool mutated;

        uint256 hashMerkleRoot2 = BlockMerkleRoot(block, &mutated);

        if (block.hashMerkleRoot != hashMerkleRoot2)
            return state.Invalid(BlockValidationResult::BLOCK_MUTATED, "bad-txnmrklroot", "hashMerkleRoot mismatch");

        // Check for merkle tree malleability (CVE-2012-2459): repeating sequences
        // of transactions in a block without affecting the merkle root of a block,
        // while still invalidating it.
        if (mutated)
            return state.Invalid(BlockValidationResult::BLOCK_MUTATED, "bad-txns-duplicate", "duplicate transaction");
    }

    // All potential-corruption validation must be done before we do any
    // transaction validation, as otherwise we may mark the header as invalid
    // because we receive the wrong transactions for it.
    // Note that witness malleability is checked in ContextualCheckBlock, so no
    // checks that use witness data may be performed here.

    // Size limits
    if (block.vtx.empty() || block.vtx.size() * WITNESS_SCALE_FACTOR > MAX_BLOCK_WEIGHT || ::GetSerializeSize(block, PROTOCOL_VERSION | SERIALIZE_TRANSACTION_NO_WITNESS) * WITNESS_SCALE_FACTOR > MAX_BLOCK_WEIGHT)
        return state.Invalid(BlockValidationResult::BLOCK_CONSENSUS, "bad-blk-length", "size limits failed");

    if (fParticlMode) {
        if (!::ChainstateActive().IsInitialBlockDownload()
            && block.vtx[0]->IsCoinStake()
            && !CheckStakeUnique(block)) {
            //state.DoS(10, false, "bad-cs-duplicate", false, "duplicate coinstake");

            state.nFlags |= BLOCK_FAILED_DUPLICATE_STAKE;

            /*
            // TODO: ask peers which stake kernel they have
            if (chainActive.Tip()->nHeight < GetNumBlocksOfPeers() - 8) // peers have significantly longer chain, this node must've got the wrong stake 1st
            {
                LogPrint(BCLog::POS, "%s: Ignoring CheckStakeUnique for block %s, chain height behind peers.\n", __func__, block.GetHash().ToString());
                const COutPoint &kernel = block.vtx[0]->vin[0].prevout;
                mapStakeSeen[kernel] = block.GetHash();
            } else
                return state.DoS(20, false, "bad-cs-duplicate", false, "duplicate coinstake");
            */
        }

        // First transaction must be coinbase (genesis only) or coinstake
        // 2nd txn may be coinbase in early blocks: check further in ContextualCheckBlock
        if (!(block.vtx[0]->IsCoinBase() || block.vtx[0]->IsCoinStake())) { // only genesis can be coinbase, check in ContextualCheckBlock
            return state.Invalid(BlockValidationResult::BLOCK_CONSENSUS, "bad-cb-missing", "first tx is not coinbase");
        }

        // 2nd txn may never be coinstake, remaining txns must not be coinbase/stake
        for (size_t i = 1; i < block.vtx.size(); i++) {
            if ((i > 1 && block.vtx[i]->IsCoinBase()) || block.vtx[i]->IsCoinStake()) {
                return state.Invalid(BlockValidationResult::BLOCK_CONSENSUS, "bad-cb-multiple", "more than one coinbase or coinstake");
            }
        }

        if (!CheckBlockSignature(block)) {
            return state.Invalid(BlockValidationResult::BLOCK_CONSENSUS, "bad-block-signature", "bad block signature");
        }
    } else {
        // First transaction must be coinbase, the rest must not be
        if (block.vtx.empty() || !block.vtx[0]->IsCoinBase())
            return state.Invalid(BlockValidationResult::BLOCK_CONSENSUS, "bad-cb-missing", "first tx is not coinbase");
        for (unsigned int i = 1; i < block.vtx.size(); i++)
        if (block.vtx[i]->IsCoinBase())
            return state.Invalid(BlockValidationResult::BLOCK_CONSENSUS, "bad-cb-multiple", "more than one coinbase");
    }

    // Check transactions
    // Must check for duplicate inputs (see CVE-2018-17144)
    for (const auto& tx : block.vtx) {
        TxValidationState tx_state;
        tx_state.SetStateInfo(block.nTime, -1, consensusParams, fParticlMode, (fBusyImporting && fSkipRangeproof));
        if (!CheckTransaction(*tx, tx_state)) {
            // CheckBlock() does context-free validation checks. The only
            // possible failures are consensus failures.
            assert(tx_state.GetResult() == TxValidationResult::TX_CONSENSUS);
            return state.Invalid(BlockValidationResult::BLOCK_CONSENSUS, tx_state.GetRejectReason(),
                                 strprintf("Transaction check failed (tx hash %s) %s", tx->GetHash().ToString(), tx_state.GetDebugMessage()));
        }
    }
    unsigned int nSigOps = 0;
    for (const auto& tx : block.vtx)
    {
        nSigOps += GetLegacySigOpCount(*tx);
    }
    if (nSigOps * WITNESS_SCALE_FACTOR > MAX_BLOCK_SIGOPS_COST)
        return state.Invalid(BlockValidationResult::BLOCK_CONSENSUS, "bad-blk-sigops", "out-of-bounds SigOpCount");

    if (fCheckPOW && fCheckMerkleRoot)
        block.fChecked = true;

    return true;
}

bool IsWitnessEnabled(const CBlockIndex* pindexPrev, const Consensus::Params& params)
{
    if (fParticlMode) return true;

    int height = pindexPrev == nullptr ? 0 : pindexPrev->nHeight + 1;
    return (height >= params.SegwitHeight);
}

int GetWitnessCommitmentIndex(const CBlock& block)
{
    int commitpos = -1;
    if (!block.vtx.empty()) {
        for (size_t o = 0; o < block.vtx[0]->vout.size(); o++) {
            if (block.vtx[0]->vout[o].scriptPubKey.size() >= 38 && block.vtx[0]->vout[o].scriptPubKey[0] == OP_RETURN && block.vtx[0]->vout[o].scriptPubKey[1] == 0x24 && block.vtx[0]->vout[o].scriptPubKey[2] == 0xaa && block.vtx[0]->vout[o].scriptPubKey[3] == 0x21 && block.vtx[0]->vout[o].scriptPubKey[4] == 0xa9 && block.vtx[0]->vout[o].scriptPubKey[5] == 0xed) {
                commitpos = o;
            }
        }
    }
    return commitpos;
}

void UpdateUncommittedBlockStructures(CBlock& block, const CBlockIndex* pindexPrev, const Consensus::Params& consensusParams)
{
    int commitpos = GetWitnessCommitmentIndex(block);
    static const std::vector<unsigned char> nonce(32, 0x00);
    if (commitpos != -1 && IsWitnessEnabled(pindexPrev, consensusParams) && !block.vtx[0]->HasWitness()) {
        CMutableTransaction tx(*block.vtx[0]);
        tx.vin[0].scriptWitness.stack.resize(1);
        tx.vin[0].scriptWitness.stack[0] = nonce;
        block.vtx[0] = MakeTransactionRef(std::move(tx));
    }
}

std::vector<unsigned char> GenerateCoinbaseCommitment(CBlock& block, const CBlockIndex* pindexPrev, const Consensus::Params& consensusParams)
{
    std::vector<unsigned char> commitment;
    if (fParticlMode)
        return commitment;

    int commitpos = GetWitnessCommitmentIndex(block);
    std::vector<unsigned char> ret(32, 0x00);
    if (consensusParams.SegwitHeight != std::numeric_limits<int>::max()) {
        if (commitpos == -1) {
            uint256 witnessroot = BlockWitnessMerkleRoot(block, nullptr);
            CHash256().Write(witnessroot.begin(), 32).Write(ret.data(), 32).Finalize(witnessroot.begin());
            CTxOut out;
            out.nValue = 0;
            out.scriptPubKey.resize(38);
            out.scriptPubKey[0] = OP_RETURN;
            out.scriptPubKey[1] = 0x24;
            out.scriptPubKey[2] = 0xaa;
            out.scriptPubKey[3] = 0x21;
            out.scriptPubKey[4] = 0xa9;
            out.scriptPubKey[5] = 0xed;
            memcpy(&out.scriptPubKey[6], witnessroot.begin(), 32);
            commitment = std::vector<unsigned char>(out.scriptPubKey.begin(), out.scriptPubKey.end());
            CMutableTransaction tx(*block.vtx[0]);
            tx.vout.push_back(out);
            block.vtx[0] = MakeTransactionRef(std::move(tx));
        }
    }
    UpdateUncommittedBlockStructures(block, pindexPrev, consensusParams);
    return commitment;
}

unsigned int GetNextTargetRequired(const CBlockIndex *pindexLast)
{
    const Consensus::Params &consensus = Params().GetConsensus();

    arith_uint256 bnProofOfWorkLimit;
    unsigned int nProofOfWorkLimit;
    int nHeight = pindexLast ? pindexLast->nHeight+1 : 0;

    if (nHeight < (int)Params().GetLastImportHeight()) {
        if (nHeight == 0) {
            return arith_uint256("00ffffffffffffffffffffffffffffffffffffffffffffffffffffffffffffff").GetCompact();
        }
        int nLastImportHeight = (int) Params().GetLastImportHeight();
        arith_uint256 nMaxProofOfWorkLimit = arith_uint256("000000000008ffffffffffffffffffffffffffffffffffffffffffffffffffff");
        arith_uint256 nMinProofOfWorkLimit = UintToArith256(consensus.powLimit);
        arith_uint256 nStep = (nMaxProofOfWorkLimit - nMinProofOfWorkLimit) / nLastImportHeight;

        bnProofOfWorkLimit = nMaxProofOfWorkLimit - (nStep * nHeight);
        nProofOfWorkLimit = bnProofOfWorkLimit.GetCompact();
    } else {
        bnProofOfWorkLimit = UintToArith256(consensus.powLimit);
        nProofOfWorkLimit = bnProofOfWorkLimit.GetCompact();
    }

    if (pindexLast == nullptr)
        return nProofOfWorkLimit; // Genesis block

    const CBlockIndex* pindexPrev = pindexLast;
    if (pindexPrev->pprev == nullptr)
        return nProofOfWorkLimit; // first block
    const CBlockIndex *pindexPrevPrev = pindexPrev->pprev;
    if (pindexPrevPrev->pprev == nullptr)
        return nProofOfWorkLimit; // second block

    int64_t nTargetSpacing = Params().GetTargetSpacing();
    int64_t nTargetTimespan = Params().GetTargetTimespan();
    int64_t nActualSpacing = pindexPrev->GetBlockTime() - pindexPrevPrev->GetBlockTime();

    if (nActualSpacing > nTargetSpacing * 10)
        nActualSpacing = nTargetSpacing * 10;

    // pos: target change every block
    // pos: retarget with exponential moving toward target spacing
    arith_uint256 bnNew;
    bnNew.SetCompact(pindexLast->nBits);

    int64_t nInterval = nTargetTimespan / nTargetSpacing;
    bnNew *= ((nInterval - 1) * nTargetSpacing + nActualSpacing + nActualSpacing);
    bnNew /= ((nInterval + 1) * nTargetSpacing);

    if (bnNew <= 0 || bnNew > bnProofOfWorkLimit)
        return nProofOfWorkLimit;

    return bnNew.GetCompact();
}

/** Context-dependent validity checks.
 *  By "context", we mean only the previous block headers, but not the UTXO
 *  set; UTXO-related validity checks are done in ConnectBlock().
 *  NOTE: This function is not currently invoked by ConnectBlock(), so we
 *  should consider upgrade issues if we change which consensus rules are
 *  enforced in this function (eg by adding a new consensus rule). See comment
 *  in ConnectBlock().
 *  Note that -reindex-chainstate skips the validation that happens here!
 */
static bool ContextualCheckBlockHeader(const CBlockHeader& block, BlockValidationState& state, const CChainParams& params, const CBlockIndex* pindexPrev, int64_t nAdjustedTime) EXCLUSIVE_LOCKS_REQUIRED(cs_main)
{
    const int nHeight = pindexPrev == nullptr ? 0 : pindexPrev->nHeight + 1;
    const Consensus::Params& consensusParams = params.GetConsensus();

    if (fParticlMode && pindexPrev) {
        // Check proof-of-stake
        if (block.nBits != GetNextTargetRequired(pindexPrev))
            return state.Invalid(BlockValidationResult::BLOCK_INVALID_HEADER, "bad-diffbits-pos", "incorrect proof of stake");
    } else {
        // Check proof of work
        if (block.nBits != GetNextWorkRequired(pindexPrev, &block, consensusParams))
            return state.Invalid(BlockValidationResult::BLOCK_INVALID_HEADER, "bad-diffbits", "incorrect proof of work");
    }

    // Check against checkpoints
    if (fCheckpointsEnabled) {
        // Don't accept any forks from the main chain prior to last checkpoint.
        // GetLastCheckpoint finds the last checkpoint in MapCheckpoints that's in our
        // g_blockman.m_block_index.
        CBlockIndex* pcheckpoint = GetLastCheckpoint(params.Checkpoints());
        if (pcheckpoint && nHeight < pcheckpoint->nHeight) {
            LogPrintf("ERROR: %s: forked chain older than last checkpoint (height %d)\n", __func__, nHeight);
            return state.Invalid(BlockValidationResult::BLOCK_CHECKPOINT, "bad-fork-prior-to-checkpoint");
        }
    }

    // Check timestamp against prev
    if (block.GetBlockTime() <= pindexPrev->GetMedianTimePast())
        return state.Invalid(BlockValidationResult::BLOCK_INVALID_HEADER, "time-too-old", "block's timestamp is too early");

    // Check timestamp
    if (nHeight > 0
        && block.GetBlockTime() > nAdjustedTime + MAX_FUTURE_BLOCK_TIME)
        return state.Invalid(BlockValidationResult::BLOCK_TIME_FUTURE, "time-too-new", "block timestamp too far in the future");

    // Reject outdated version blocks when 95% (75% on testnet) of the network has upgraded:
    // check for version 2, 3 and 4 upgrades
    if((block.nVersion < 2 && nHeight >= consensusParams.BIP34Height) ||
       (block.nVersion < 3 && nHeight >= consensusParams.BIP66Height) ||
       (block.nVersion < 4 && nHeight >= consensusParams.BIP65Height))
            return state.Invalid(BlockValidationResult::BLOCK_INVALID_HEADER, strprintf("bad-version(0x%08x)", block.nVersion),
                                 strprintf("rejected nVersion=0x%08x block", block.nVersion));

    return true;
}

/** NOTE: This function is not currently invoked by ConnectBlock(), so we
 *  should consider upgrade issues if we change which consensus rules are
 *  enforced in this function (eg by adding a new consensus rule). See comment
 *  in ConnectBlock().
 *  Note that -reindex-chainstate skips the validation that happens here!
 */
static bool ContextualCheckBlock(const CBlock& block, BlockValidationState& state, const Consensus::Params& consensusParams, const CBlockIndex* pindexPrev, bool accept_block=false) EXCLUSIVE_LOCKS_REQUIRED(cs_main)
{
    const int nHeight = pindexPrev == nullptr ? 0 : pindexPrev->nHeight + 1;
    const int64_t nPrevTime = pindexPrev ? pindexPrev->nTime : 0;

    // Start enforcing BIP113 (Median Time Past).
    int nLockTimeFlags = 0;
    if ((fParticlMode && pindexPrev) || nHeight >= consensusParams.CSVHeight) {
        assert(pindexPrev != nullptr);
        nLockTimeFlags |= LOCKTIME_MEDIAN_TIME_PAST;
    }

    int64_t nLockTimeCutoff = (nLockTimeFlags & LOCKTIME_MEDIAN_TIME_PAST)
                              ? (pindexPrev ? pindexPrev->GetMedianTimePast() : block.GetBlockTime())
                              : block.GetBlockTime();

    // Check that all transactions are finalized
    for (const auto& tx : block.vtx) {
        if (!IsFinalTx(*tx, nHeight, nLockTimeCutoff)) {
            return state.Invalid(BlockValidationResult::BLOCK_CONSENSUS, "bad-txns-nonfinal", "non-final transaction");
        }
    }

    if (fParticlMode) {
        // Enforce rule that the coinbase/coinstake ends with serialized block height
        // genesis block scriptSig size will be different

        if (block.IsProofOfStake()) {
            // Limit the number of outputs in a coinstake txn to 6: 1 data + 1 foundation + 4 user
            if (nPrevTime >= consensusParams.OpIsCoinstakeTime) {
                if (block.vtx[0]->vpout.size() > 6) {
                    return state.Invalid(BlockValidationResult::BLOCK_CONSENSUS, "bad-cs-outputs", "Too many outputs in coinstake");
                }
            }

            // coinstake output 0 must be data output of blockheight
            int i;
            if (!block.vtx[0]->GetCoinStakeHeight(i)) {
                return state.Invalid(BlockValidationResult::BLOCK_CONSENSUS, "bad-cs-malformed", "coinstake txn is malformed");
            }

            if (i != nHeight) {
                return state.Invalid(BlockValidationResult::BLOCK_CONSENSUS, "bad-cs-height", "block height mismatch in coinstake");
            }

            std::vector<uint8_t> &vData = ((CTxOutData*)block.vtx[0]->vpout[0].get())->vData;
            if (vData.size() > 8 && vData[4] == DO_VOTE) {
                uint32_t voteToken;
                memcpy(&voteToken, &vData[5], 4);

                LogPrint(BCLog::HDWALLET, _("Block %d casts vote for option %u of proposal %u.\n").translated.c_str(),
                    nHeight, voteToken >> 16, voteToken & 0xFFFF);
            }

            // check witness merkleroot, TODO: should witnessmerkleroot be hashed?
            bool malleated = false;
            uint256 hashWitness = BlockWitnessMerkleRoot(block, &malleated);

            if (hashWitness != block.hashWitnessMerkleRoot) {
                return state.Invalid(BlockValidationResult::BLOCK_MUTATED, "bad-witness-merkle-match", strprintf("%s : witness merkle commitment mismatch", __func__));
            }

            if (!CheckCoinStakeTimestamp(nHeight, block.GetBlockTime())) {
                return state.Invalid(BlockValidationResult::DOS_50, "bad-coinstake-time", strprintf("%s: coinstake timestamp violation nTimeBlock=%d", __func__, block.GetBlockTime()));
            }

            // Check timestamp against prev
            if (block.GetBlockTime() <= pindexPrev->GetPastTimeLimit() || FutureDrift(block.GetBlockTime()) < pindexPrev->GetBlockTime()) {
                return state.Invalid(BlockValidationResult::DOS_50, "bad-block-time", strprintf("%s: block's timestamp is too early", __func__));
            }

            uint256 hashProof, targetProofOfStake;

            // Blocks are connected at end of import / reindex
            // CheckProofOfStake is run again during connectblock
            if (!::ChainstateActive().IsInitialBlockDownload() // checks (!fImporting && !fReindex)
                && (!accept_block || ::ChainActive().Height() > (int)Params().GetStakeMinConfirmations())
                && !CheckProofOfStake(state, pindexPrev, *block.vtx[0], block.nTime, block.nBits, hashProof, targetProofOfStake)) {
                return error("ContextualCheckBlock(): check proof-of-stake failed for block %s\n", block.GetHash().ToString());
            }
        } else {
            bool fCheckPOW = true; // TODO: pass properly
            if (fCheckPOW && !CheckProofOfWork(block.GetHash(), block.nBits, consensusParams, nHeight, Params().GetLastImportHeight()))
                return state.Invalid(BlockValidationResult::BLOCK_INVALID_HEADER, "high-hash", "proof of work failed");

            // Enforce rule that the coinbase/ ends with serialized block height
            // genesis block scriptSig size will be different
            CScript expect = CScript() << OP_RETURN << nHeight;
            const CScript &scriptSig = block.vtx[0]->vin[0].scriptSig;
            if (scriptSig.size() < expect.size() ||
                !std::equal(expect.begin()
                    , expect.end(), scriptSig.begin() + scriptSig.size()-expect.size())) {
                return state.Invalid(BlockValidationResult::BLOCK_CONSENSUS, "bad-cb-height", "block height mismatch in coinbase");
            }
        }

        if (nHeight > 0 && !block.vtx[0]->IsCoinStake()) { // only genesis block can start with coinbase
            return state.Invalid(BlockValidationResult::BLOCK_CONSENSUS, "bad-cs-missing", "first tx is not coinstake");
        }

        if (nHeight > 0 // skip genesis
            && Params().GetLastImportHeight() >= (uint32_t)nHeight) {
            // 2nd txn must be coinbase
            if (block.vtx.size() < 2 || !block.vtx[1]->IsCoinBase()) {
                return state.Invalid(BlockValidationResult::BLOCK_CONSENSUS, "bad-cb", "Second txn of import block must be coinbase");
            }

            // Check hash of genesis import txn matches expected hash.
            uint256 txnHash = block.vtx[1]->GetHash();
            if (!Params().CheckImportCoinbase(nHeight, txnHash)) {
                return state.Invalid(BlockValidationResult::BLOCK_CONSENSUS, "bad-cb", "Incorrect outputs hash.");
            }
        } else {
            // 2nd txn can't be coinbase if block height > GetLastImportHeight
            if (block.vtx.size() > 1 && block.vtx[1]->IsCoinBase()) {
                return state.Invalid(BlockValidationResult::BLOCK_CONSENSUS, "bad-cb-multiple", "unexpected coinbase");
            }
        }
    } else {
        if (nHeight >= consensusParams.BIP34Height)
        {
            CScript expect = CScript() << nHeight;
            if (block.vtx[0]->vin[0].scriptSig.size() < expect.size() ||
                !std::equal(expect.begin(), expect.end(), block.vtx[0]->vin[0].scriptSig.begin())) {
                return state.Invalid(BlockValidationResult::BLOCK_CONSENSUS, "bad-cb-height", "block height mismatch in coinbase");
            }
        }

        // Validation for witness commitments.
        // * We compute the witness hash (which is the hash including witnesses) of all the block's transactions, except the
        //   coinbase (where 0x0000....0000 is used instead).
        // * The coinbase scriptWitness is a stack of a single 32-byte vector, containing a witness reserved value (unconstrained).
        // * We build a merkle tree with all those witness hashes as leaves (similar to the hashMerkleRoot in the block header).
        // * There must be at least one output whose scriptPubKey is a single 36-byte push, the first 4 bytes of which are
        //   {0xaa, 0x21, 0xa9, 0xed}, and the following 32 bytes are SHA256^2(witness root, witness reserved value). In case there are
        //   multiple, the last one is used.
        bool fHaveWitness = false;
        if (nHeight >= consensusParams.SegwitHeight) {
            int commitpos = GetWitnessCommitmentIndex(block);
            if (commitpos != -1) {
                bool malleated = false;
                uint256 hashWitness = BlockWitnessMerkleRoot(block, &malleated);
                // The malleation check is ignored; as the transaction tree itself
                // already does not permit it, it is impossible to trigger in the
                // witness tree.
                if (block.vtx[0]->vin[0].scriptWitness.stack.size() != 1 || block.vtx[0]->vin[0].scriptWitness.stack[0].size() != 32) {
                    return state.Invalid(BlockValidationResult::BLOCK_MUTATED, "bad-witness-nonce-size", strprintf("%s : invalid witness reserved value size", __func__));
                }
                CHash256().Write(hashWitness.begin(), 32).Write(&block.vtx[0]->vin[0].scriptWitness.stack[0][0], 32).Finalize(hashWitness.begin());
                if (memcmp(hashWitness.begin(), &block.vtx[0]->vout[commitpos].scriptPubKey[6], 32)) {
                    return state.Invalid(BlockValidationResult::BLOCK_MUTATED, "bad-witness-merkle-match", strprintf("%s : witness merkle commitment mismatch", __func__));
                }
                fHaveWitness = true;
            }
        }

        // No witness data is allowed in blocks that don't commit to witness data, as this would otherwise leave room for spam
        if (!fHaveWitness) {
          for (const auto& tx : block.vtx) {
                if (tx->HasWitness()) {
                    return state.Invalid(BlockValidationResult::BLOCK_MUTATED, "unexpected-witness", strprintf("%s : unexpected witness data found", __func__));
                }
            }
        }
    }

    // After the coinbase witness reserved value and commitment are verified,
    // we can check if the block weight passes (before we've checked the
    // coinbase witness, it would be possible for the weight to be too
    // large by filling up the coinbase witness, which doesn't change
    // the block hash, so we couldn't mark the block as permanently
    // failed).
    if (GetBlockWeight(block) > MAX_BLOCK_WEIGHT) {
        return state.Invalid(BlockValidationResult::BLOCK_CONSENSUS, "bad-blk-weight", strprintf("%s : weight limit failed", __func__));
    }

    return true;
}

bool ProcessDuplicateStakeHeader(CBlockIndex *pindex, NodeId nodeId) EXCLUSIVE_LOCKS_REQUIRED(cs_main)
{
    if (!pindex) {
        return false;
    }

    uint256 hash = pindex->GetBlockHash();

    bool fMakeValid = false;
    if (nodeId == -1) {
        LogPrintf("%s: Duplicate stake block %s was received in a group, marking valid.\n",
            __func__, hash.ToString());

        fMakeValid = true;
    }

    if (nodeId > -1) {
        std::pair<std::map<uint256, StakeConflict>::iterator,bool> ret;
        ret = mapStakeConflict.insert(std::pair<uint256, StakeConflict>(hash, StakeConflict()));
        StakeConflict &sc = ret.first->second;
        sc.Add(nodeId);

        if ((int)sc.peerCount.size() > std::min(GetNumPeers() / 2, 4)) {
            LogPrintf("%s: More than half the connected peers are building on block %s," /* Continued */
                "  marked as duplicate stake, assuming this node has the duplicate.\n", __func__, hash.ToString());

            fMakeValid = true;
        }
    }

    if (fMakeValid) {
        pindex->nFlags &= (~BLOCK_FAILED_DUPLICATE_STAKE);
        pindex->nStatus &= (~BLOCK_FAILED_VALID);
        setDirtyBlockIndex.insert(pindex);

        //if (pindex->nStatus & BLOCK_FAILED_CHILD)
        //{
            CBlockIndex *pindexPrev = pindex->pprev;
            while (pindexPrev) {
                if (pindexPrev->nStatus & BLOCK_VALID_MASK) {
                    break;
                }

                if (pindexPrev->nFlags & BLOCK_FAILED_DUPLICATE_STAKE) {
                    pindexPrev->nFlags &= (~BLOCK_FAILED_DUPLICATE_STAKE);
                    pindexPrev->nStatus &= (~BLOCK_FAILED_VALID);
                    setDirtyBlockIndex.insert(pindexPrev);

                    if (!pindexPrev->prevoutStake.IsNull()) {
                        uint256 prevhash = pindexPrev->GetBlockHash();
                        AddToMapStakeSeen(pindexPrev->prevoutStake, prevhash);
                    }

                    pindexPrev->nStatus &= (~BLOCK_FAILED_CHILD);
                }

                pindexPrev = pindexPrev->pprev;
            }

            pindex->nStatus &= (~BLOCK_FAILED_CHILD);
        //};

        if (!pindex->prevoutStake.IsNull()) {
            AddToMapStakeSeen(pindex->prevoutStake, hash);
        }
        return true;
    }

    return false;
}

size_t MAX_DELAYED_BLOCKS = 64;
int64_t MAX_DELAY_BLOCK_SECONDS = 180;

class DelayedBlock
{
public:
    DelayedBlock(const std::shared_ptr<const CBlock>& pblock, int node_id) : m_pblock(pblock), m_node_id(node_id) {
        m_time = GetTime();
    }
    int64_t m_time;
    std::shared_ptr<const CBlock> m_pblock;
    int m_node_id;
};
std::list<DelayedBlock> list_delayed_blocks;

extern void Misbehaving(NodeId nodeid, int howmuch, const std::string& message="") EXCLUSIVE_LOCKS_REQUIRED(cs_main);
extern void IncPersistentMisbehaviour(NodeId node_id, int howmuch) EXCLUSIVE_LOCKS_REQUIRED(cs_main);
extern bool AddNodeHeader(NodeId node_id, const uint256 &hash) EXCLUSIVE_LOCKS_REQUIRED(cs_main);
extern void RemoveNodeHeader(const uint256 &hash) EXCLUSIVE_LOCKS_REQUIRED(cs_main);
extern void RemoveNonReceivedHeaderFromNodes(BlockMap::iterator mi) EXCLUSIVE_LOCKS_REQUIRED(cs_main);
extern bool IncDuplicateHeaders(NodeId node_id) EXCLUSIVE_LOCKS_REQUIRED(cs_main);

void EraseDelayedBlock(std::list<DelayedBlock>::iterator p) EXCLUSIVE_LOCKS_REQUIRED(cs_main)
{
    if (p->m_node_id > -1) {
        Misbehaving(p->m_node_id, 25, "Delayed block");
    }

    auto it = ::BlockIndex().find(p->m_pblock->GetHash());
    if (it != ::BlockIndex().end()) {
        it->second->nFlags &= ~BLOCK_DELAYED;
        setDirtyBlockIndex.insert(it->second);
    }
}

extern NodeId GetBlockSource(uint256 hash) EXCLUSIVE_LOCKS_REQUIRED(cs_main);
bool DelayBlock(const std::shared_ptr<const CBlock>& pblock, BlockValidationState& state) EXCLUSIVE_LOCKS_REQUIRED(cs_main)
{
    NodeId nodeId = GetBlockSource(pblock->GetHash());
    LogPrintf("Warning: %s - Previous stake modifier is null for block %s from peer %d.\n", __func__, pblock->GetHash().ToString(), nodeId);
    while (list_delayed_blocks.size() >= MAX_DELAYED_BLOCKS) {
        LogPrint(BCLog::NET, "Removing Delayed block %s, too many delayed.\n", pblock->GetHash().ToString());
        EraseDelayedBlock(list_delayed_blocks.begin());
        list_delayed_blocks.erase(list_delayed_blocks.begin());
    }
    assert(list_delayed_blocks.size() < MAX_DELAYED_BLOCKS);
    state.nFlags |= BLOCK_DELAYED; // Mark to prevent further processing
    list_delayed_blocks.emplace_back(pblock, nodeId);
    return true;
}

void CheckDelayedBlocks(const CChainParams& chainparams, const uint256 &block_hash) LOCKS_EXCLUDED(cs_main)
{
    if (list_delayed_blocks.empty()) {
        return;
    }

    int64_t now = GetTime();
    std::vector<std::shared_ptr<const CBlock> > process_blocks;
    {
        LOCK(cs_main);
        std::list<DelayedBlock>::iterator p = list_delayed_blocks.begin();
        while (p != list_delayed_blocks.end()) {
            if (p->m_pblock->hashPrevBlock == block_hash) {
                process_blocks.push_back(p->m_pblock);
                p = list_delayed_blocks.erase(p);
                continue;
            }
            if (p->m_time + MAX_DELAY_BLOCK_SECONDS < now) {
                LogPrint(BCLog::NET, "Removing delayed block %s, timed out.\n", p->m_pblock->GetHash().ToString());
                EraseDelayedBlock(p);
                p = list_delayed_blocks.erase(p);
                continue;
            }
            ++p;
        }
    }

    for (auto &p : process_blocks) {
        LogPrint(BCLog::NET, "Processing delayed block %s prev %s.\n", p->GetHash().ToString(), block_hash.ToString());
        ProcessNewBlock(chainparams, p, false, nullptr); // Should update DoS if necessary, finding block through mapBlockSource
    }
}

bool RemoveUnreceivedHeader(const uint256 &hash) EXCLUSIVE_LOCKS_REQUIRED(cs_main)
{
    BlockMap::iterator mi = ::BlockIndex().find(hash);
    if (mi != ::BlockIndex().end() && (mi->second->nFlags & BLOCK_ACCEPTED)) {
        return false;
    }
    if (mi == ::BlockIndex().end()) {
        return true; // was already removed, peer misbehaving
    }

    // Remove entire chain
    std::vector<BlockMap::iterator> remove_headers;
    std::vector<BlockMap::iterator> last_round[2];

    size_t n = 0;
    last_round[n].push_back(mi);
    remove_headers.push_back(mi);
    while (last_round[n].size()) {
        last_round[!n].clear();

        for (BlockMap::iterator& check_header : last_round[n]) {
            BlockMap::iterator it = ::BlockIndex().begin();
            while (it != ::BlockIndex().end()) {
                if (it->second->pprev == check_header->second) {
                    if ((it->second->nFlags & BLOCK_ACCEPTED)) {
                        LogPrintf("Can't remove header %s, descendant block %s accepted.\n", hash.ToString(), it->second->GetBlockHash().ToString());
                        return true; // Can't remove any blocks, peer misbehaving for not sending
                    }
                    last_round[!n].push_back(it);
                    remove_headers.push_back(it);
                }
                it++;
            }
        }
        n = !n;
    }

    LogPrintf("Removing %d loose headers from %s.\n", remove_headers.size(), hash.ToString());

    for (auto &entry : remove_headers) {
        LogPrint(BCLog::NET, "Removing loose header %s.\n", entry->second->GetBlockHash().ToString());
        setDirtyBlockIndex.erase(entry->second);

        if (pindexBestHeader == entry->second) {
            pindexBestHeader = ::ChainActive().Tip();
        }
        if (pindexBestInvalid == entry->second) {
            pindexBestInvalid = nullptr;
        }
        RemoveNonReceivedHeaderFromNodes(entry);
        delete entry->second;
        ::BlockIndex().erase(entry);
    }

    return true;
}

size_t CountDelayedBlocks() EXCLUSIVE_LOCKS_REQUIRED(cs_main)
{
    return list_delayed_blocks.size();
}

CoinStakeCache smsgFeeCoinstakeCache;
int64_t GetSmsgFeeRate(const CBlockIndex *pindex, bool reduce_height) EXCLUSIVE_LOCKS_REQUIRED(cs_main)
{
    const Consensus::Params &consensusParams = Params().GetConsensus();

    if ((pindex && pindex->nTime < consensusParams.smsg_fee_time)
        || (!pindex && GetTime() < consensusParams.smsg_fee_time)) {
        return consensusParams.smsg_fee_msg_per_day_per_k;
    }

    int chain_height = pindex ? pindex->nHeight : ::ChainActive().Height();
    if (reduce_height) { // Grace period, push back to previous period
        chain_height -= 10;
    }
    int fee_height = (chain_height / consensusParams.smsg_fee_period) * consensusParams.smsg_fee_period;

    CBlockIndex *fee_block = ::ChainActive()[fee_height];
    if (!fee_block || fee_block->nTime < consensusParams.smsg_fee_time) {
        return consensusParams.smsg_fee_msg_per_day_per_k;
    }

    int64_t smsg_fee_rate;
    CTransactionRef coinstake = nullptr;
    if (!smsgFeeCoinstakeCache.GetCoinStake(fee_block->GetBlockHash(), coinstake)
        || !coinstake->GetSmsgFeeRate(smsg_fee_rate)) {
        return consensusParams.smsg_fee_msg_per_day_per_k;
    }

    return smsg_fee_rate;
};

CoinStakeCache smsgDifficultyCoinstakeCache(180);
uint32_t GetSmsgDifficulty(uint64_t time, bool verify) EXCLUSIVE_LOCKS_REQUIRED(cs_main)
{
    const Consensus::Params &consensusParams = Params().GetConsensus();

    CBlockIndex *pindex = ::ChainActive().Tip();
    for (size_t k = 0; k < 180; ++k) {
        if (!pindex) {
            break;
        }
        if (time >= pindex->nTime) {
            uint32_t smsg_difficulty;
            CTransactionRef coinstake = nullptr;
            if (smsgDifficultyCoinstakeCache.GetCoinStake(pindex->GetBlockHash(), coinstake)
                && coinstake->GetSmsgDifficulty(smsg_difficulty)) {

                if (verify && smsg_difficulty != consensusParams.smsg_min_difficulty) {
                    return smsg_difficulty + consensusParams.smsg_difficulty_max_delta;
                }
                return smsg_difficulty - consensusParams.smsg_difficulty_max_delta;
            }
        }
        pindex = pindex->pprev;
    }

    return consensusParams.smsg_min_difficulty - consensusParams.smsg_difficulty_max_delta;
};

bool BlockManager::AcceptBlockHeader(const CBlockHeader& block, BlockValidationState& state, const CChainParams& chainparams, CBlockIndex** ppindex, bool fRequested)
{
    AssertLockHeld(cs_main);
    // Check for duplicate
    uint256 hash = block.GetHash();
    BlockMap::iterator miSelf = m_block_index.find(hash);
    CBlockIndex *pindex = nullptr;
    if (hash != chainparams.GetConsensus().hashGenesisBlock) {
        if (miSelf != m_block_index.end()) {
            // Block header is already known.
            if (fParticlMode && !fRequested && !::ChainstateActive().IsInitialBlockDownload() && state.nodeId >= 0
                && !IncDuplicateHeaders(state.nodeId)) {
                Misbehaving(state.nodeId, 5, "Too many duplicates");
            }

            pindex = miSelf->second;
            if (ppindex)
                *ppindex = pindex;
            if (pindex->nStatus & BLOCK_FAILED_MASK) {
                LogPrintf("ERROR: %s: block %s is marked invalid\n", __func__, hash.ToString());
                return state.Invalid(BlockValidationResult::BLOCK_CACHED_INVALID, "duplicate");
            }
            return true;
        }

        if (!CheckBlockHeader(block, state, chainparams.GetConsensus()))
            return error("%s: Consensus::CheckBlockHeader: %s, %s", __func__, hash.ToString(), state.ToString());

        // Get prev block index
        CBlockIndex* pindexPrev = nullptr;
        BlockMap::iterator mi = m_block_index.find(block.hashPrevBlock);
        if (mi == m_block_index.end()) {
            LogPrintf("ERROR: %s: prev block not found\n", __func__);
            return state.Invalid(BlockValidationResult::BLOCK_MISSING_PREV, "prev-blk-not-found");
        }
        pindexPrev = (*mi).second;
        if (pindexPrev->nStatus & BLOCK_FAILED_MASK) {
            LogPrintf("ERROR: %s: prev block invalid\n", __func__);
            return state.Invalid(BlockValidationResult::BLOCK_INVALID_PREV, "bad-prevblk");
        }
        if (!ContextualCheckBlockHeader(block, state, chainparams, pindexPrev, GetAdjustedTime()))
            return error("%s: Consensus::ContextualCheckBlockHeader: %s, %s", __func__, hash.ToString(), state.ToString());

        /* Determine if this block descends from any block which has been found
         * invalid (m_failed_blocks), then mark pindexPrev and any blocks between
         * them as failed. For example:
         *
         *                D3
         *              /
         *      B2 - C2
         *    /         \
         *  A             D2 - E2 - F2
         *    \
         *      B1 - C1 - D1 - E1
         *
         * In the case that we attempted to reorg from E1 to F2, only to find
         * C2 to be invalid, we would mark D2, E2, and F2 as BLOCK_FAILED_CHILD
         * but NOT D3 (it was not in any of our candidate sets at the time).
         *
         * In any case D3 will also be marked as BLOCK_FAILED_CHILD at restart
         * in LoadBlockIndex.
         */
        if (!pindexPrev->IsValid(BLOCK_VALID_SCRIPTS)) {
            // The above does not mean "invalid": it checks if the previous block
            // hasn't been validated up to BLOCK_VALID_SCRIPTS. This is a performance
            // optimization, in the common case of adding a new block to the tip,
            // we don't need to iterate over the failed blocks list.
            for (const CBlockIndex* failedit : m_failed_blocks) {
                if (pindexPrev->GetAncestor(failedit->nHeight) == failedit) {
                    //assert(failedit->nStatus & BLOCK_FAILED_VALID);
                    CBlockIndex* invalid_walk = pindexPrev;
                    if (failedit->nStatus & BLOCK_FAILED_VALID)
                    while (invalid_walk != failedit) {
                        invalid_walk->nStatus |= BLOCK_FAILED_CHILD;
                        setDirtyBlockIndex.insert(invalid_walk);
                        invalid_walk = invalid_walk->pprev;
                    }
                    LogPrintf("ERROR: %s: prev block invalid\n", __func__);
                    return state.Invalid(BlockValidationResult::BLOCK_INVALID_PREV, "bad-prevblk");
                }
            }
        }
    }
    if (pindex == nullptr) {
        bool force_accept = true;
        if (fParticlMode && !::ChainstateActive().IsInitialBlockDownload() && state.nodeId >= 0) {
            if (!AddNodeHeader(state.nodeId, hash)) {
                LogPrintf("ERROR: %s: DoS limits\n", __func__);
                return state.Invalid(BlockValidationResult::DOS_20, "dos-limits");
            }
            force_accept = false;
        }
        pindex = AddToBlockIndex(block);
        if (force_accept) {
            pindex->nFlags |= BLOCK_ACCEPTED;
        }
    }

    if (ppindex)
        *ppindex = pindex;

    return true;
}

// Exposed wrapper for AcceptBlockHeader
bool ProcessNewBlockHeaders(const std::vector<CBlockHeader>& headers, BlockValidationState& state, const CChainParams& chainparams, const CBlockIndex** ppindex)
{
    {
        LOCK(cs_main);
        for (const CBlockHeader& header : headers) {
            CBlockIndex *pindex = nullptr; // Use a temp pindex instead of ppindex to avoid a const_cast
            bool accepted = g_blockman.AcceptBlockHeader(header, state, chainparams, &pindex);
            ::ChainstateActive().CheckBlockIndex(chainparams.GetConsensus());

            if (!accepted) {
                return false;
            }
            if (ppindex) {
                *ppindex = pindex;
            }
        }
    }
    if (NotifyHeaderTip()) {
        if (::ChainstateActive().IsInitialBlockDownload() && ppindex && *ppindex) {
            LogPrintf("Synchronizing blockheaders, height: %d (~%.2f%%)\n", (*ppindex)->nHeight, 100.0/((*ppindex)->nHeight+(GetAdjustedTime() - (*ppindex)->GetBlockTime()) / Params().GetConsensus().nPowTargetSpacing) * (*ppindex)->nHeight);
        }
    }
    return true;
}

/** Store block on disk. If dbp is non-nullptr, the file is known to already reside on disk */
static FlatFilePos SaveBlockToDisk(const CBlock& block, int nHeight, const CChainParams& chainparams, const FlatFilePos* dbp) {
    unsigned int nBlockSize = ::GetSerializeSize(block, CLIENT_VERSION);
    FlatFilePos blockPos;
    if (dbp != nullptr)
        blockPos = *dbp;
    if (!FindBlockPos(blockPos, nBlockSize+8, nHeight, block.GetBlockTime(), dbp != nullptr)) {
        error("%s: FindBlockPos failed", __func__);
        return FlatFilePos();
    }
    if (dbp == nullptr) {
        if (!WriteBlockToDisk(block, blockPos, chainparams.MessageStart())) {
            AbortNode("Failed to write block");
            return FlatFilePos();
        }
    }
    return blockPos;
}

/** Store block on disk. If dbp is non-nullptr, the file is known to already reside on disk */
bool CChainState::AcceptBlock(const std::shared_ptr<const CBlock>& pblock, BlockValidationState& state, const CChainParams& chainparams, CBlockIndex** ppindex, bool fRequested, const FlatFilePos* dbp, bool* fNewBlock)
{
    const CBlock& block = *pblock;

    if (fNewBlock) *fNewBlock = false;
    AssertLockHeld(cs_main);

    CBlockIndex *pindexDummy = nullptr;
    CBlockIndex *&pindex = ppindex ? *ppindex : pindexDummy;

    bool accepted_header = m_blockman.AcceptBlockHeader(block, state, chainparams, &pindex, fRequested);
    CheckBlockIndex(chainparams.GetConsensus());

    if (!accepted_header)
        return false;

    // Try to process all requested blocks that we don't have, but only
    // process an unrequested block if it's new and has enough work to
    // advance our tip, and isn't too many blocks ahead.
    bool fAlreadyHave = pindex->nStatus & BLOCK_HAVE_DATA;
    bool fHasMoreOrSameWork = (m_chain.Tip() ? pindex->nChainWork >= m_chain.Tip()->nChainWork : true);
    // Blocks that are too out-of-order needlessly limit the effectiveness of
    // pruning, because pruning will not delete block files that contain any
    // blocks which are too close in height to the tip.  Apply this test
    // regardless of whether pruning is enabled; it should generally be safe to
    // not process unrequested blocks.
    bool fTooFarAhead = (pindex->nHeight > int(m_chain.Height() + MIN_BLOCKS_TO_KEEP));

    // TODO: Decouple this function from the block download logic by removing fRequested
    // This requires some new chain data structure to efficiently look up if a
    // block is in a chain leading to a candidate for best tip, despite not
    // being such a candidate itself.

    // TODO: deal better with return value and error conditions for duplicate
    // and unrequested blocks.
    if (fAlreadyHave) return true;
    if (!fRequested) {  // If we didn't ask for it:
        if (pindex->nTx != 0) return true;    // This is a previously-processed block that was pruned
        if (!fHasMoreOrSameWork) return true; // Don't process less-work chains
        if (fTooFarAhead) return true;        // Block height is too high

        // Protect against DoS attacks from low-work chains.
        // If our tip is behind, a peer could try to send us
        // low-work blocks on a fake chain that we would never
        // request; don't process these.
        if (pindex->nChainWork < nMinimumChainWork) return true;
    }

    if (!CheckBlock(block, state, chainparams.GetConsensus())) {
        return error("%s: %s", __func__, FormatStateMessage(state));
    }

    if (block.IsProofOfStake()) {
        pindex->SetProofOfStake();
        pindex->prevoutStake = pblock->vtx[0]->vin[0].prevout;
        if (!pindex->pprev
            || (pindex->pprev->bnStakeModifier.IsNull()
                && pindex->pprev->GetBlockHash() != chainparams.GetConsensus().hashGenesisBlock)) {
            // Block received out of order
            if (fParticlMode && !IsInitialBlockDownload()) {
                if (pindex->nFlags & BLOCK_DELAYED) {
                    // Block is already delayed
                    state.nFlags |= BLOCK_DELAYED;
                    return true;
                }
                pindex->nFlags |= BLOCK_DELAYED;
                return DelayBlock(pblock, state);
            }
        } else {
            pindex->bnStakeModifier = ComputeStakeModifierV2(pindex->pprev, pindex->prevoutStake.hash);
        }
        pindex->nFlags &= ~BLOCK_DELAYED;
        setDirtyBlockIndex.insert(pindex);
    }

    if (!ContextualCheckBlock(block, state, chainparams.GetConsensus(), pindex->pprev, true)) {
        if (state.IsInvalid() && state.GetResult() != BlockValidationResult::BLOCK_MUTATED) {
            pindex->nStatus |= BLOCK_FAILED_VALID;
            setDirtyBlockIndex.insert(pindex);
        }
        return error("%s: %s", __func__, state.ToString());
    }

    if (state.nFlags & BLOCK_STAKE_KERNEL_SPENT && !(state.nFlags & BLOCK_FAILED_DUPLICATE_STAKE)) {
        if (state.nodeId > -1) {
            IncPersistentMisbehaviour(state.nodeId, 20);
            Misbehaving(state.nodeId, 20, "Spent kernel");
        }
    }

    RemoveNodeHeader(pindex->GetBlockHash());
    pindex->nFlags |= BLOCK_ACCEPTED;
    setDirtyBlockIndex.insert(pindex);

    // Header is valid/has work, merkle tree and segwit merkle tree are good...RELAY NOW
    // (but if it does not build on our best tip, let the SendMessages loop relay it)
    if (!(state.nFlags & (BLOCK_STAKE_KERNEL_SPENT | BLOCK_FAILED_DUPLICATE_STAKE))
        && !IsInitialBlockDownload() && m_chain.Tip() == pindex->pprev) {
        GetMainSignals().NewPoWValidBlock(pindex, pblock);
    }

    // Write block to history file
    if (fNewBlock) *fNewBlock = true;
    try {
        FlatFilePos blockPos = SaveBlockToDisk(block, pindex->nHeight, chainparams, dbp);
        if (blockPos.IsNull()) {
            state.Error(strprintf("%s: Failed to find position to write new block to disk", __func__));
            return false;
        }
        ReceivedBlockTransactions(block, pindex, blockPos, chainparams.GetConsensus());
    } catch (const std::runtime_error& e) {
        return AbortNode(state, std::string("System error: ") + e.what());
    }

    FlushStateToDisk(chainparams, state, FlushStateMode::NONE);

    CheckBlockIndex(chainparams.GetConsensus());

    return true;
}

bool ProcessNewBlock(const CChainParams& chainparams, const std::shared_ptr<const CBlock> pblock, bool fForceProcessing, bool *fNewBlock, NodeId node_id)
{
    AssertLockNotHeld(cs_main);

    CBlockIndex *pindex = nullptr;
    {
        /*
        uint256 hash = pblock->GetHash();
        // Limited duplicity on stake: prevents block flood attack
        // Duplicate stake allowed only when there is orphan child block
        if (!fReindex && !fImporting && pblock->IsProofOfStake() && setStakeSeen.count(pblock->GetProofOfStake()) && !mapOrphanBlocksByPrev.count(hash))
            return error("%s: Duplicate proof-of-stake (%s, %d) for block %s", pblock->GetProofOfStake().first.ToString(), pblock->GetProofOfStake().second, hash.ToString());
        */

        if (fNewBlock) *fNewBlock = false;
        BlockValidationState state;
        if (node_id > -1) {
            state.nodeId = node_id;
        }

        // CheckBlock() does not support multi-threaded block validation because CBlock::fChecked can cause data race.
        // Therefore, the following critical section must include the CheckBlock() call as well.
        LOCK(cs_main);

        // Ensure that CheckBlock() passes before calling AcceptBlock, as
        // belt-and-suspenders.
        bool ret = CheckBlock(*pblock, state, chainparams.GetConsensus());
        if (ret) {
            // Store to disk
            ret = ::ChainstateActive().AcceptBlock(pblock, state, chainparams, &pindex, fForceProcessing, nullptr, fNewBlock);
        }
        if (state.nFlags & BLOCK_DELAYED) {
            return true;
        }
        if (!ret) {
            if (fParticlMode) {
                // Mark block as invalid to prevent re-requesting from peer.
                // Block will have been added to the block index in AcceptBlockHeader
                CBlockIndex *pindex = g_blockman.AddToBlockIndex(*pblock);
                g_chainstate->InvalidBlockFound(pindex, *pblock, state);
            }
            GetMainSignals().BlockChecked(*pblock, state);
            return error("%s: AcceptBlock FAILED (%s)", __func__, state.ToString());
        }

        if (pindex && state.nFlags & BLOCK_FAILED_DUPLICATE_STAKE) {
            pindex->nFlags |= BLOCK_FAILED_DUPLICATE_STAKE;
            setDirtyBlockIndex.insert(pindex);
            LogPrint(BCLog::POS, "%s Marking duplicate stake: %s.\n", __func__, pindex->GetBlockHash().ToString());
            GetMainSignals().BlockChecked(*pblock, state);
        }
    }

    NotifyHeaderTip();

    BlockValidationState state; // Only used to report errors, not invalidity - ignore it
    if (!::ChainstateActive().ActivateBestChain(state, chainparams, pblock))
        return error("%s: ActivateBestChain failed (%s)", __func__, state.ToString());

    if (smsg::fSecMsgEnabled && gArgs.GetBoolArg("-smsgscanincoming", false)) {
        smsgModule.ScanBlock(*pblock);
    }

    {
        assert(pindex);
        // Check here for blocks not connected to the chain, TODO: move to a timer.
        CheckDelayedBlocks(chainparams, pindex->GetBlockHash());
    }

    return true;
}

bool TestBlockValidity(BlockValidationState& state, const CChainParams& chainparams, const CBlock& block, CBlockIndex* pindexPrev, bool fCheckPOW, bool fCheckMerkleRoot)
{
    AssertLockHeld(cs_main);
    assert(pindexPrev && pindexPrev == ::ChainActive().Tip());
    CCoinsViewCache viewNew(&::ChainstateActive().CoinsTip());
    uint256 block_hash(block.GetHash());
    CBlockIndex indexDummy(block);
    indexDummy.pprev = pindexPrev;
    indexDummy.nHeight = pindexPrev->nHeight + 1;
    indexDummy.phashBlock = &block_hash;

    // NOTE: CheckBlockHeader is called by CheckBlock
    if (!ContextualCheckBlockHeader(block, state, chainparams, pindexPrev, GetAdjustedTime()))
        return error("%s: Consensus::ContextualCheckBlockHeader: %s", __func__, state.ToString());
    if (!CheckBlock(block, state, chainparams.GetConsensus(), fCheckPOW, fCheckMerkleRoot))
        return error("%s: Consensus::CheckBlock: %s", __func__, state.ToString());
    if (!ContextualCheckBlock(block, state, chainparams.GetConsensus(), pindexPrev))
        return error("%s: Consensus::ContextualCheckBlock: %s", __func__, state.ToString());
    if (!::ChainstateActive().ConnectBlock(block, state, &indexDummy, viewNew, chainparams, true))
        return false;
    assert(state.IsValid());

    return true;
}

/**
 * BLOCK PRUNING CODE
 */

/* Calculate the amount of disk space the block & undo files currently use */
uint64_t CalculateCurrentUsage()
{
    LOCK(cs_LastBlockFile);

    uint64_t retval = 0;
    for (const CBlockFileInfo &file : vinfoBlockFile) {
        retval += file.nSize + file.nUndoSize;
    }
    return retval;
}

/* Prune a block file (modify associated database entries)*/
void PruneOneBlockFile(const int fileNumber)
{
    LOCK(cs_LastBlockFile);

    for (const auto& entry : g_blockman.m_block_index) {
        CBlockIndex* pindex = entry.second;
        if (pindex->nFile == fileNumber) {
            pindex->nStatus &= ~BLOCK_HAVE_DATA;
            pindex->nStatus &= ~BLOCK_HAVE_UNDO;
            pindex->nFile = 0;
            pindex->nDataPos = 0;
            pindex->nUndoPos = 0;
            setDirtyBlockIndex.insert(pindex);

            // Prune from m_blocks_unlinked -- any block we prune would have
            // to be downloaded again in order to consider its chain, at which
            // point it would be considered as a candidate for
            // m_blocks_unlinked or setBlockIndexCandidates.
            auto range = g_blockman.m_blocks_unlinked.equal_range(pindex->pprev);
            while (range.first != range.second) {
                std::multimap<CBlockIndex *, CBlockIndex *>::iterator _it = range.first;
                range.first++;
                if (_it->second == pindex) {
                    g_blockman.m_blocks_unlinked.erase(_it);
                }
            }
        }
    }

    vinfoBlockFile[fileNumber].SetNull();
    setDirtyFileInfo.insert(fileNumber);
}


void UnlinkPrunedFiles(const std::set<int>& setFilesToPrune)
{
    for (std::set<int>::iterator it = setFilesToPrune.begin(); it != setFilesToPrune.end(); ++it) {
        FlatFilePos pos(*it, 0);
        fs::remove(BlockFileSeq().FileName(pos));
        fs::remove(UndoFileSeq().FileName(pos));
        LogPrintf("Prune: %s deleted blk/rev (%05u)\n", __func__, *it);
    }
}

/* Calculate the block/rev files to delete based on height specified by user with RPC command pruneblockchain */
static void FindFilesToPruneManual(std::set<int>& setFilesToPrune, int nManualPruneHeight)
{
    assert(fPruneMode && nManualPruneHeight > 0);

    LOCK2(cs_main, cs_LastBlockFile);
    if (::ChainActive().Tip() == nullptr)
        return;

    // last block to prune is the lesser of (user-specified height, MIN_BLOCKS_TO_KEEP from the tip)
    unsigned int nLastBlockWeCanPrune = std::min((unsigned)nManualPruneHeight, ::ChainActive().Tip()->nHeight - MIN_BLOCKS_TO_KEEP);
    int count=0;
    for (int fileNumber = 0; fileNumber < nLastBlockFile; fileNumber++) {
        if (vinfoBlockFile[fileNumber].nSize == 0 || vinfoBlockFile[fileNumber].nHeightLast > nLastBlockWeCanPrune)
            continue;
        PruneOneBlockFile(fileNumber);
        setFilesToPrune.insert(fileNumber);
        count++;
    }
    LogPrintf("Prune (Manual): prune_height=%d removed %d blk/rev pairs\n", nLastBlockWeCanPrune, count);
}

/* This function is called from the RPC code for pruneblockchain */
void PruneBlockFilesManual(int nManualPruneHeight)
{
    BlockValidationState state;
    const CChainParams& chainparams = Params();
    if (!::ChainstateActive().FlushStateToDisk(
            chainparams, state, FlushStateMode::NONE, nManualPruneHeight)) {
        LogPrintf("%s: failed to flush state (%s)\n", __func__, state.ToString());
    }
}

/**
 * Prune block and undo files (blk???.dat and undo???.dat) so that the disk space used is less than a user-defined target.
 * The user sets the target (in MB) on the command line or in config file.  This will be run on startup and whenever new
 * space is allocated in a block or undo file, staying below the target. Changing back to unpruned requires a reindex
 * (which in this case means the blockchain must be re-downloaded.)
 *
 * Pruning functions are called from FlushStateToDisk when the global fCheckForPruning flag has been set.
 * Block and undo files are deleted in lock-step (when blk00003.dat is deleted, so is rev00003.dat.)
 * Pruning cannot take place until the longest chain is at least a certain length (100000 on mainnet, 1000 on testnet, 1000 on regtest).
 * Pruning will never delete a block within a defined distance (currently 288) from the active chain's tip.
 * The block index is updated by unsetting HAVE_DATA and HAVE_UNDO for any blocks that were stored in the deleted files.
 * A db flag records the fact that at least some block files have been pruned.
 *
 * @param[out]   setFilesToPrune   The set of file indices that can be unlinked will be returned
 */
static void FindFilesToPrune(std::set<int>& setFilesToPrune, uint64_t nPruneAfterHeight)
{
    LOCK2(cs_main, cs_LastBlockFile);
    if (::ChainActive().Tip() == nullptr || nPruneTarget == 0) {
        return;
    }
    if ((uint64_t)::ChainActive().Tip()->nHeight <= nPruneAfterHeight) {
        return;
    }

    unsigned int nLastBlockWeCanPrune = ::ChainActive().Tip()->nHeight - MIN_BLOCKS_TO_KEEP;
    uint64_t nCurrentUsage = CalculateCurrentUsage();
    // We don't check to prune until after we've allocated new space for files
    // So we should leave a buffer under our target to account for another allocation
    // before the next pruning.
    uint64_t nBuffer = BLOCKFILE_CHUNK_SIZE + UNDOFILE_CHUNK_SIZE;
    uint64_t nBytesToPrune;
    int count=0;

    if (nCurrentUsage + nBuffer >= nPruneTarget) {
        // On a prune event, the chainstate DB is flushed.
        // To avoid excessive prune events negating the benefit of high dbcache
        // values, we should not prune too rapidly.
        // So when pruning in IBD, increase the buffer a bit to avoid a re-prune too soon.
        if (::ChainstateActive().IsInitialBlockDownload()) {
            // Since this is only relevant during IBD, we use a fixed 10%
            nBuffer += nPruneTarget / 10;
        }

        for (int fileNumber = 0; fileNumber < nLastBlockFile; fileNumber++) {
            nBytesToPrune = vinfoBlockFile[fileNumber].nSize + vinfoBlockFile[fileNumber].nUndoSize;

            if (vinfoBlockFile[fileNumber].nSize == 0)
                continue;

            if (nCurrentUsage + nBuffer < nPruneTarget)  // are we below our target?
                break;

            // don't prune files that could have a block within MIN_BLOCKS_TO_KEEP of the main chain's tip but keep scanning
            if (vinfoBlockFile[fileNumber].nHeightLast > nLastBlockWeCanPrune)
                continue;

            PruneOneBlockFile(fileNumber);
            // Queue up the files for removal
            setFilesToPrune.insert(fileNumber);
            nCurrentUsage -= nBytesToPrune;
            count++;
        }
    }

    LogPrint(BCLog::PRUNE, "Prune: target=%dMiB actual=%dMiB diff=%dMiB max_prune_height=%d removed %d blk/rev pairs\n",
           nPruneTarget/1024/1024, nCurrentUsage/1024/1024,
           ((int64_t)nPruneTarget - (int64_t)nCurrentUsage)/1024/1024,
           nLastBlockWeCanPrune, count);
}

static FlatFileSeq BlockFileSeq()
{
    return FlatFileSeq(GetBlocksDir(), "blk", BLOCKFILE_CHUNK_SIZE);
}

static FlatFileSeq UndoFileSeq()
{
    return FlatFileSeq(GetBlocksDir(), "rev", UNDOFILE_CHUNK_SIZE);
}

FILE* OpenBlockFile(const FlatFilePos &pos, bool fReadOnly) {
    return BlockFileSeq().Open(pos, fReadOnly);
}

/** Open an undo file (rev?????.dat) */
static FILE* OpenUndoFile(const FlatFilePos &pos, bool fReadOnly) {
    return UndoFileSeq().Open(pos, fReadOnly);
}

fs::path GetBlockPosFilename(const FlatFilePos &pos)
{
    return BlockFileSeq().FileName(pos);
}

CBlockIndex * BlockManager::InsertBlockIndex(const uint256& hash)
{
    AssertLockHeld(cs_main);

    if (hash.IsNull())
        return nullptr;

    // Return existing
    BlockMap::iterator mi = m_block_index.find(hash);
    if (mi != m_block_index.end())
        return (*mi).second;

    // Create new
    CBlockIndex* pindexNew = new CBlockIndex();
    mi = m_block_index.insert(std::make_pair(hash, pindexNew)).first;
    pindexNew->phashBlock = &((*mi).first);

    return pindexNew;
}

bool BlockManager::LoadBlockIndex(
    const Consensus::Params& consensus_params,
    CBlockTreeDB& blocktree,
    std::set<CBlockIndex*, CBlockIndexWorkComparator>& block_index_candidates)
{
    if (!blocktree.LoadBlockIndexGuts(consensus_params, [this](const uint256& hash) EXCLUSIVE_LOCKS_REQUIRED(cs_main) { return this->InsertBlockIndex(hash); }))
        return false;

    // Calculate nChainWork
    std::vector<std::pair<int, CBlockIndex*> > vSortedByHeight;
    vSortedByHeight.reserve(m_block_index.size());
    for (const std::pair<const uint256, CBlockIndex*>& item : m_block_index)
    {
        CBlockIndex* pindex = item.second;
        vSortedByHeight.push_back(std::make_pair(pindex->nHeight, pindex));
    }
    sort(vSortedByHeight.begin(), vSortedByHeight.end());
    for (const std::pair<int, CBlockIndex*>& item : vSortedByHeight)
    {
        if (ShutdownRequested()) return false;
        CBlockIndex* pindex = item.second;
        pindex->nChainWork = (pindex->pprev ? pindex->pprev->nChainWork : 0) + GetBlockProof(*pindex);
        pindex->nTimeMax = (pindex->pprev ? std::max(pindex->pprev->nTimeMax, pindex->nTime) : pindex->nTime);
        // We can link the chain of blocks for which we've received transactions at some point.
        // Pruned nodes may have deleted the block.
        if (pindex->nTx > 0) {
            if (pindex->pprev) {
                if (pindex->pprev->HaveTxsDownloaded()) {
                    pindex->nChainTx = pindex->pprev->nChainTx + pindex->nTx;
                } else {
                    pindex->nChainTx = 0;
                    m_blocks_unlinked.insert(std::make_pair(pindex->pprev, pindex));
                }
            } else {
                pindex->nChainTx = pindex->nTx;
            }
        }
        if (!(pindex->nStatus & BLOCK_FAILED_MASK) && pindex->pprev && (pindex->pprev->nStatus & BLOCK_FAILED_MASK)) {
            pindex->nStatus |= BLOCK_FAILED_CHILD;
            setDirtyBlockIndex.insert(pindex);
        }
        if (pindex->IsValid(BLOCK_VALID_TRANSACTIONS) && (pindex->HaveTxsDownloaded() || pindex->pprev == nullptr)) {
            block_index_candidates.insert(pindex);
        }
        if (pindex->nStatus & BLOCK_FAILED_MASK && (!pindexBestInvalid || pindex->nChainWork > pindexBestInvalid->nChainWork))
            pindexBestInvalid = pindex;
        if (pindex->pprev)
            pindex->BuildSkip();
        if (pindex->IsValid(BLOCK_VALID_TREE) && (pindexBestHeader == nullptr || CBlockIndexWorkComparator()(pindexBestHeader, pindex)))
            pindexBestHeader = pindex;
    }

    return true;
}

void BlockManager::Unload() {
    m_failed_blocks.clear();
    m_blocks_unlinked.clear();

    for (const BlockMap::value_type& entry : m_block_index) {
        delete entry.second;
    }

    m_block_index.clear();
}

bool static LoadBlockIndexDB(const CChainParams& chainparams) EXCLUSIVE_LOCKS_REQUIRED(cs_main)
{
    if (!g_blockman.LoadBlockIndex(
            chainparams.GetConsensus(), *pblocktree, ::ChainstateActive().setBlockIndexCandidates))
        return false;

    // Load block file info
    pblocktree->ReadLastBlockFile(nLastBlockFile);
    vinfoBlockFile.resize(nLastBlockFile + 1);
    LogPrintf("%s: last block file = %i\n", __func__, nLastBlockFile);
    for (int nFile = 0; nFile <= nLastBlockFile; nFile++) {
        pblocktree->ReadBlockFileInfo(nFile, vinfoBlockFile[nFile]);
    }
    LogPrintf("%s: last block file info: %s\n", __func__, vinfoBlockFile[nLastBlockFile].ToString());
    for (int nFile = nLastBlockFile + 1; true; nFile++) {
        CBlockFileInfo info;
        if (pblocktree->ReadBlockFileInfo(nFile, info)) {
            vinfoBlockFile.push_back(info);
        } else {
            break;
        }
    }

    // Check presence of blk files
    LogPrintf("Checking all blk files are present...\n");
    std::set<int> setBlkDataFiles;
    for (const std::pair<const uint256, CBlockIndex*>& item : g_blockman.m_block_index)
    {
        CBlockIndex* pindex = item.second;
        if (pindex->nStatus & BLOCK_HAVE_DATA) {
            setBlkDataFiles.insert(pindex->nFile);
        }
    }
    for (std::set<int>::iterator it = setBlkDataFiles.begin(); it != setBlkDataFiles.end(); it++)
    {
        FlatFilePos pos(*it, 0);
        if (CAutoFile(OpenBlockFile(pos, true), SER_DISK, CLIENT_VERSION).IsNull()) {
            return false;
        }
    }

    // Check whether we have ever pruned block & undo files
    pblocktree->ReadFlag("prunedblockfiles", fHavePruned);
    if (fHavePruned)
        LogPrintf("LoadBlockIndexDB(): Block files have previously been pruned\n");

    // Check whether we need to continue reindexing
    bool fReindexing = false;
    pblocktree->ReadReindexing(fReindexing);
    if(fReindexing) fReindex = true;

    // Check whether we have an address index
    pblocktree->ReadFlag("addressindex", fAddressIndex);
    LogPrintf("%s: address index %s\n", __func__, fAddressIndex ? "enabled" : "disabled");

    // Check whether we have a timestamp index
    pblocktree->ReadFlag("timestampindex", fTimestampIndex);
    LogPrintf("%s: timestamp index %s\n", __func__, fTimestampIndex ? "enabled" : "disabled");

    // Check whether we have a spent index
    pblocktree->ReadFlag("spentindex", fSpentIndex);
    LogPrintf("%s: spent index %s\n", __func__, fSpentIndex ? "enabled" : "disabled");

    return true;
}

bool CChainState::LoadChainTip(const CChainParams& chainparams)
{
    AssertLockHeld(cs_main);
    const CCoinsViewCache& coins_cache = CoinsTip();
    assert(!coins_cache.GetBestBlock().IsNull()); // Never called when the coins view is empty
    const CBlockIndex* tip = m_chain.Tip();

    if (tip && tip->GetBlockHash() == coins_cache.GetBestBlock()) {
        return true;
    }

    // Load pointer to end of best chain
    CBlockIndex* pindex = LookupBlockIndex(coins_cache.GetBestBlock());
    if (!pindex) {
        return false;
    }
    m_chain.SetTip(pindex);
    PruneBlockIndexCandidates();

    tip = m_chain.Tip();
    LogPrintf("Loaded best chain: hashBestChain=%s height=%d date=%s progress=%f\n",
        tip->GetBlockHash().ToString(),
        m_chain.Height(),
        FormatISO8601DateTime(tip->GetBlockTime()),
        GuessVerificationProgress(chainparams.TxData(), tip));
    return true;
}

CVerifyDB::CVerifyDB()
{
    uiInterface.ShowProgress(_("Verifying blocks...").translated, 0, false);
}

CVerifyDB::~CVerifyDB()
{
    uiInterface.ShowProgress("", 100, false);
}

bool CVerifyDB::VerifyDB(const CChainParams& chainparams, CCoinsView *coinsview, int nCheckLevel, int nCheckDepth)
{
    LOCK(cs_main);
    if (::ChainActive().Tip() == nullptr || ::ChainActive().Tip()->pprev == nullptr)
        return true;

    fVerifyingDB = true;

    // Verify blocks in the best chain
    if (nCheckDepth <= 0 || nCheckDepth > ::ChainActive().Height())
        nCheckDepth = ::ChainActive().Height();
    nCheckLevel = std::max(0, std::min(4, nCheckLevel));
    LogPrintf("Verifying last %i blocks at level %i\n", nCheckDepth, nCheckLevel);
    CCoinsViewCache coins(coinsview);
    CBlockIndex* pindex;
    CBlockIndex* pindexFailure = nullptr;
    int nGoodTransactions = 0;
    BlockValidationState state;
    int reportDone = 0;
    LogPrintf("[0%%]..."); /* Continued */
    for (pindex = ::ChainActive().Tip(); pindex && pindex->pprev; pindex = pindex->pprev) {
        boost::this_thread::interruption_point();
        const int percentageDone = std::max(1, std::min(99, (int)(((double)(::ChainActive().Height() - pindex->nHeight)) / (double)nCheckDepth * (nCheckLevel >= 4 ? 50 : 100))));
        if (reportDone < percentageDone/10) {
            // report every 10% step
            LogPrintf("[%d%%]...", percentageDone); /* Continued */
            reportDone = percentageDone/10;
        }
        uiInterface.ShowProgress(_("Verifying blocks...").translated, percentageDone, false);
        if (pindex->nHeight <= ::ChainActive().Height()-nCheckDepth)
            break;
        if (fPruneMode && !(pindex->nStatus & BLOCK_HAVE_DATA)) {
            // If pruning, only go back as far as we have data.
            LogPrintf("VerifyDB(): block verification stopping at height %d (pruning, no data)\n", pindex->nHeight);
            break;
        }
        CBlock block;
        // check level 0: read from disk
        if (!ReadBlockFromDisk(block, pindex, chainparams.GetConsensus()))
            return error("VerifyDB(): *** ReadBlockFromDisk failed at %d, hash=%s", pindex->nHeight, pindex->GetBlockHash().ToString());
        // check level 1: verify block validity
        if (nCheckLevel >= 1 && !CheckBlock(block, state, chainparams.GetConsensus()))
            return error("%s: *** found bad block at %d, hash=%s (%s)\n", __func__,
                         pindex->nHeight, pindex->GetBlockHash().ToString(), state.ToString());
        // check level 2: verify undo validity
        if (nCheckLevel >= 2 && pindex) {
            CBlockUndo undo;
            if (!pindex->GetUndoPos().IsNull()) {
                if (!UndoReadFromDisk(undo, pindex)) {
                    return error("VerifyDB(): *** found bad undo data at %d, hash=%s\n", pindex->nHeight, pindex->GetBlockHash().ToString());
                }
            }
        }
        // check level 3: check for inconsistencies during memory-only disconnect of tip blocks
        if (nCheckLevel >= 3 && (coins.DynamicMemoryUsage() + ::ChainstateActive().CoinsTip().DynamicMemoryUsage()) <= nCoinCacheUsage) {
            assert(coins.GetBestBlock() == pindex->GetBlockHash());
            DisconnectResult res = ::ChainstateActive().DisconnectBlock(block, pindex, coins);
            if (res == DISCONNECT_FAILED) {
                return error("VerifyDB(): *** irrecoverable inconsistency in block data at %d, hash=%s", pindex->nHeight, pindex->GetBlockHash().ToString());
            }
            if (res == DISCONNECT_UNCLEAN) {
                nGoodTransactions = 0;
                pindexFailure = pindex;
            } else {
                nGoodTransactions += block.vtx.size();
            }
        }
        if (ShutdownRequested())
            return true;
    }
    if (pindexFailure)
        return error("VerifyDB(): *** coin database inconsistencies found (last %i blocks, %i good transactions before that)\n", ::ChainActive().Height() - pindexFailure->nHeight + 1, nGoodTransactions);

    // store block count as we move pindex at check level >= 4
    int block_count = ::ChainActive().Height() - pindex->nHeight;

    // check level 4: try reconnecting blocks
    if (nCheckLevel >= 4) {
        while (pindex != ::ChainActive().Tip()) {
            boost::this_thread::interruption_point();
            const int percentageDone = std::max(1, std::min(99, 100 - (int)(((double)(::ChainActive().Height() - pindex->nHeight)) / (double)nCheckDepth * 50)));
            if (reportDone < percentageDone/10) {
                // report every 10% step
                LogPrintf("[%d%%]...", percentageDone); /* Continued */
                reportDone = percentageDone/10;
            }
            uiInterface.ShowProgress(_("Verifying blocks...").translated, percentageDone, false);
            pindex = ::ChainActive().Next(pindex);
            CBlock block;
            if (!ReadBlockFromDisk(block, pindex, chainparams.GetConsensus()))
                return error("VerifyDB(): *** ReadBlockFromDisk failed at %d, hash=%s", pindex->nHeight, pindex->GetBlockHash().ToString());
            if (!::ChainstateActive().ConnectBlock(block, state, pindex, coins, chainparams))
                return error("VerifyDB(): *** found unconnectable block at %d, hash=%s (%s)", pindex->nHeight, pindex->GetBlockHash().ToString(), state.ToString());
        }
    }

    LogPrintf("[DONE].\n");
    LogPrintf("No coin database inconsistencies in last %i blocks (%i transactions)\n", block_count, nGoodTransactions);
    fVerifyingDB = false;

    return true;
}

/** Apply the effects of a block on the utxo cache, ignoring that it may already have been applied. */
bool CChainState::RollforwardBlock(const CBlockIndex* pindex, CCoinsViewCache& inputs, const CChainParams& params)
{
    // TODO: merge with ConnectBlock
    CBlock block;
    if (!ReadBlockFromDisk(block, pindex, params.GetConsensus())) {
        return error("ReplayBlock(): ReadBlockFromDisk failed at %d, hash=%s", pindex->nHeight, pindex->GetBlockHash().ToString());
    }

    for (const CTransactionRef& tx : block.vtx) {
        if (!tx->IsCoinBase()) {
            for (const CTxIn &txin : tx->vin) {
                inputs.SpendCoin(txin.prevout);
            }
        }
        // Pass check = true as every addition may be an overwrite.
        AddCoins(inputs, *tx, pindex->nHeight, true);
    }
    return true;
}

bool CChainState::ReplayBlocks(const CChainParams& params)
{
    LOCK(cs_main);

    CCoinsView& db = this->CoinsDB();
    CCoinsViewCache cache(&db);

    std::vector<uint256> hashHeads = db.GetHeadBlocks();
    if (hashHeads.empty()) return true; // We're already in a consistent state.
    if (hashHeads.size() != 2) return error("ReplayBlocks(): unknown inconsistent state");

    uiInterface.ShowProgress(_("Replaying blocks...").translated, 0, false);
    LogPrintf("Replaying blocks\n");

    const CBlockIndex* pindexOld = nullptr;  // Old tip during the interrupted flush.
    const CBlockIndex* pindexNew;            // New tip during the interrupted flush.
    const CBlockIndex* pindexFork = nullptr; // Latest block common to both the old and the new tip.

    if (m_blockman.m_block_index.count(hashHeads[0]) == 0) {
        return error("ReplayBlocks(): reorganization to unknown block requested");
    }
    pindexNew = m_blockman.m_block_index[hashHeads[0]];

    if (!hashHeads[1].IsNull()) { // The old tip is allowed to be 0, indicating it's the first flush.
        if (m_blockman.m_block_index.count(hashHeads[1]) == 0) {
            return error("ReplayBlocks(): reorganization from unknown block requested");
        }
        pindexOld = m_blockman.m_block_index[hashHeads[1]];
        pindexFork = LastCommonAncestor(pindexOld, pindexNew);
        assert(pindexFork != nullptr);
    }

    // Rollback along the old branch.
    while (pindexOld != pindexFork) {
        if (pindexOld->nHeight > 0) { // Never disconnect the genesis block.
            CBlock block;
            if (!ReadBlockFromDisk(block, pindexOld, params.GetConsensus())) {
                return error("RollbackBlock(): ReadBlockFromDisk() failed at %d, hash=%s", pindexOld->nHeight, pindexOld->GetBlockHash().ToString());
            }
            LogPrintf("Rolling back %s (%i)\n", pindexOld->GetBlockHash().ToString(), pindexOld->nHeight);
            DisconnectResult res = DisconnectBlock(block, pindexOld, cache);
            if (res == DISCONNECT_FAILED) {
                return error("RollbackBlock(): DisconnectBlock failed at %d, hash=%s", pindexOld->nHeight, pindexOld->GetBlockHash().ToString());
            }
            // If DISCONNECT_UNCLEAN is returned, it means a non-existing UTXO was deleted, or an existing UTXO was
            // overwritten. It corresponds to cases where the block-to-be-disconnect never had all its operations
            // applied to the UTXO set. However, as both writing a UTXO and deleting a UTXO are idempotent operations,
            // the result is still a version of the UTXO set with the effects of that block undone.
        }
        pindexOld = pindexOld->pprev;
    }

    // Roll forward from the forking point to the new tip.
    int nForkHeight = pindexFork ? pindexFork->nHeight : 0;
    for (int nHeight = nForkHeight + 1; nHeight <= pindexNew->nHeight; ++nHeight) {
        const CBlockIndex* pindex = pindexNew->GetAncestor(nHeight);
        LogPrintf("Rolling forward %s (%i)\n", pindex->GetBlockHash().ToString(), nHeight);
        uiInterface.ShowProgress(_("Replaying blocks...").translated, (int) ((nHeight - nForkHeight) * 100.0 / (pindexNew->nHeight - nForkHeight)) , false);
        if (!RollforwardBlock(pindex, cache, params)) return false;
    }

    cache.SetBestBlock(pindexNew->GetBlockHash(), pindexNew->nHeight);
    cache.Flush();
    uiInterface.ShowProgress("", 100, false);
    return true;
}

//! Helper for CChainState::RewindBlockIndex
void CChainState::EraseBlockData(CBlockIndex* index)
{
    AssertLockHeld(cs_main);
    assert(!m_chain.Contains(index)); // Make sure this block isn't active

    // Reduce validity
    index->nStatus = std::min<unsigned int>(index->nStatus & BLOCK_VALID_MASK, BLOCK_VALID_TREE) | (index->nStatus & ~BLOCK_VALID_MASK);
    // Remove have-data flags.
    index->nStatus &= ~(BLOCK_HAVE_DATA | BLOCK_HAVE_UNDO);
    // Remove storage location.
    index->nFile = 0;
    index->nDataPos = 0;
    index->nUndoPos = 0;
    // Remove various other things
    index->nTx = 0;
    index->nChainTx = 0;
    index->nSequenceId = 0;
    // Make sure it gets written.
    setDirtyBlockIndex.insert(index);
    // Update indexes
    setBlockIndexCandidates.erase(index);
    auto ret = m_blockman.m_blocks_unlinked.equal_range(index->pprev);
    while (ret.first != ret.second) {
        if (ret.first->second == index) {
            m_blockman.m_blocks_unlinked.erase(ret.first++);
        } else {
            ++ret.first;
        }
    }
    // Mark parent as eligible for main chain again
    if (index->pprev && index->pprev->IsValid(BLOCK_VALID_TRANSACTIONS) && index->pprev->HaveTxsDownloaded()) {
        setBlockIndexCandidates.insert(index->pprev);
    }
}

bool CChainState::RewindBlockIndex(const CChainParams& params)
{
    // Note that during -reindex-chainstate we are called with an empty m_chain!

    // First erase all post-segwit blocks without witness not in the main chain,
    // as this can we done without costly DisconnectTip calls. Active
    // blocks will be dealt with below (releasing cs_main in between).
    {
        LOCK(cs_main);
        for (const auto& entry : m_blockman.m_block_index) {
            if (IsWitnessEnabled(entry.second->pprev, params.GetConsensus()) && !(entry.second->nStatus & BLOCK_OPT_WITNESS) && !m_chain.Contains(entry.second)) {
                EraseBlockData(entry.second);
            }
        }
    }

    // Find what height we need to reorganize to.
    CBlockIndex *tip;
    int nHeight = 1;
    {
        LOCK(cs_main);
        while (nHeight <= m_chain.Height()) {
            // Although SCRIPT_VERIFY_WITNESS is now generally enforced on all
            // blocks in ConnectBlock, we don't need to go back and
            // re-download/re-verify blocks from before segwit actually activated.
            if (IsWitnessEnabled(m_chain[nHeight - 1], params.GetConsensus()) && !(m_chain[nHeight]->nStatus & BLOCK_OPT_WITNESS)) {
                break;
            }
            nHeight++;
        }

        tip = m_chain.Tip();
    }
    // nHeight is now the height of the first insufficiently-validated block, or tipheight + 1

    BlockValidationState state;
    // Loop until the tip is below nHeight, or we reach a pruned block.
    while (!ShutdownRequested()) {
        {
            LOCK2(cs_main, ::mempool.cs);
            // Make sure nothing changed from under us (this won't happen because RewindBlockIndex runs before importing/network are active)
            assert(tip == m_chain.Tip());
            if (tip == nullptr || tip->nHeight < nHeight) break;
            if (fPruneMode && !(tip->nStatus & BLOCK_HAVE_DATA)) {
                // If pruning, don't try rewinding past the HAVE_DATA point;
                // since older blocks can't be served anyway, there's
                // no need to walk further, and trying to DisconnectTip()
                // will fail (and require a needless reindex/redownload
                // of the blockchain).
                break;
            }

            // Disconnect block
            if (!DisconnectTip(state, params, nullptr)) {
                return error("RewindBlockIndex: unable to disconnect block at height %i (%s)", tip->nHeight, state.ToString());
            }

            // Reduce validity flag and have-data flags.
            // We do this after actual disconnecting, otherwise we'll end up writing the lack of data
            // to disk before writing the chainstate, resulting in a failure to continue if interrupted.
            // Note: If we encounter an insufficiently validated block that
            // is on m_chain, it must be because we are a pruning node, and
            // this block or some successor doesn't HAVE_DATA, so we were unable to
            // rewind all the way.  Blocks remaining on m_chain at this point
            // must not have their validity reduced.
            EraseBlockData(tip);

            tip = tip->pprev;
        }
        // Make sure the queue of validation callbacks doesn't grow unboundedly.
        LimitValidationInterfaceQueue();

        // Occasionally flush state to disk.
        if (!FlushStateToDisk(params, state, FlushStateMode::PERIODIC)) {
            LogPrintf("RewindBlockIndex: unable to flush state to disk (%s)\n", state.ToString());
            return false;
        }
    }

    {
        LOCK(cs_main);
        if (m_chain.Tip() != nullptr) {
            // We can't prune block index candidates based on our tip if we have
            // no tip due to m_chain being empty!
            PruneBlockIndexCandidates();

            CheckBlockIndex(params.GetConsensus());
        }
    }

    return true;
}

bool RewindBlockIndex(const CChainParams& params) {
    if (!::ChainstateActive().RewindBlockIndex(params)) {
        return false;
    }

    LOCK(cs_main);
    if (::ChainActive().Tip() != nullptr) {
        // FlushStateToDisk can possibly read ::ChainActive(). Be conservative
        // and skip it here, we're about to -reindex-chainstate anyway, so
        // it'll get called a bunch real soon.
        BlockValidationState state;
        if (!::ChainstateActive().FlushStateToDisk(params, state, FlushStateMode::ALWAYS)) {
            LogPrintf("RewindBlockIndex: unable to flush state to disk (%s)\n", state.ToString());
            return false;
        }
    }

    return true;
}

void CChainState::UnloadBlockIndex() {
    nBlockSequenceId = 1;
    setBlockIndexCandidates.clear();
}

// May NOT be used after any connections are up as much
// of the peer-processing logic assumes a consistent
// block index state
void UnloadBlockIndex()
{
    LOCK(cs_main);
    ::ChainActive().SetTip(nullptr);
    g_blockman.Unload();
    pindexBestInvalid = nullptr;
    pindexBestHeader = nullptr;
    mempool.clear();
    vinfoBlockFile.clear();
    nLastBlockFile = 0;
    setDirtyBlockIndex.clear();
    setDirtyFileInfo.clear();
    versionbitscache.Clear();
    for (int b = 0; b < VERSIONBITS_NUM_BITS; b++) {
        warningcache[b].clear();
    }
    fHavePruned = false;

    ::ChainstateActive().UnloadBlockIndex();
}

bool ShouldAutoReindex()
{
    // Force reindex to update version
    bool nV1 = false;
    if (!pblocktree->ReadFlag("v1", nV1) || !nV1) {
        LogPrintf("%s: v1 marker not detected, attempting reindex.\n", __func__);
        return true;
    }
    return false;
};

bool RebuildRollingIndices()
{
    bool nV2 = false;
    if (gArgs.GetBoolArg("-rebuildrollingindices", false)) {
        LogPrintf("%s: Manual override, attempting to rewind chain.\n", __func__);
    } else
    if (pblocktree->ReadFlag("v2", nV2) && nV2) {
        return true;
    } else {
        LogPrintf("%s: v2 marker not detected, attempting to rewind chain.\n", __func__);
    }
    uiInterface.InitMessage(_("Rebuilding rolling indices...").translated);

    int64_t now = GetAdjustedTime();
    int rewound_tip_height, max_height_to_keep = 0;

    {
        LOCK(cs_main);
        CBlockIndex *pindex_tip = ::ChainActive().Tip();
        CBlockIndex *pindex = pindex_tip;
        while (pindex && pindex->nTime >= now - smsg::KEEP_FUNDING_TX_DATA) {
            max_height_to_keep = pindex->nHeight;
            pindex = ::ChainActive()[pindex->nHeight-1];
        }

        LogPrintf("%s: Rewinding to block %d.\n", __func__, max_height_to_keep);
        int num_disconnected = 0;

        std::string str_error;
        if (!RewindToHeight(max_height_to_keep, num_disconnected, str_error)) {
            LogPrintf("%s: RewindToHeight failed %s.\n", __func__, str_error);
            return false;
        }
        rewound_tip_height = ::ChainActive().Tip()->nHeight;
    }

    const CChainParams& chainparams = Params();
    BlockValidationState state;
    if (!ActivateBestChain(state, chainparams)) {
        LogPrintf("%s: ActivateBestChain failed %s.\n", __func__, FormatStateMessage(state));
        return false;
    }

    {
        LOCK(cs_main);
        LogPrintf("%s: Reprocessed chain from block %d to %d.\n", __func__, rewound_tip_height, ::ChainActive().Tip()->nHeight);

        if (!pblocktree->WriteFlag("v2", true)) {
            LogPrintf("%s: WriteFlag failed.\n", __func__);
            return false;
        }
    }
    return true;
}

bool LoadBlockIndex(const CChainParams& chainparams)
{
    // Load block index from databases
    bool needs_init = fReindex;

    if (!fReindex) {
        bool ret = LoadBlockIndexDB(chainparams);
        if (!ret) return false;
        needs_init = g_blockman.m_block_index.empty();
    }

    if (needs_init) {
        // Everything here is for *new* reindex/DBs. Thus, though
        // LoadBlockIndexDB may have set fReindex if we shut down
        // mid-reindex previously, we don't check fReindex and
        // instead only check it prior to LoadBlockIndexDB to set
        // needs_init.

        LogPrintf("Initializing databases...\n");
        pblocktree->WriteFlag("v1", true);
        pblocktree->WriteFlag("v2", true);

        // Use the provided setting for -addressindex in the new database
        fAddressIndex = gArgs.GetBoolArg("-addressindex", DEFAULT_ADDRESSINDEX);
        pblocktree->WriteFlag("addressindex", fAddressIndex);
        LogPrintf("%s: address index %s\n", __func__, fAddressIndex ? "enabled" : "disabled");

        // Use the provided setting for -timestampindex in the new database
        fTimestampIndex = gArgs.GetBoolArg("-timestampindex", DEFAULT_TIMESTAMPINDEX);
        pblocktree->WriteFlag("timestampindex", fTimestampIndex);
        LogPrintf("%s: timestamp index %s\n", __func__, fTimestampIndex ? "enabled" : "disabled");

        // Use the provided setting for -spentindex in the new database
        fSpentIndex = gArgs.GetBoolArg("-spentindex", DEFAULT_SPENTINDEX);
        pblocktree->WriteFlag("spentindex", fSpentIndex);
        LogPrintf("%s: spent index %s\n", __func__, fSpentIndex ? "enabled" : "disabled");
    }
    return true;
}

bool CChainState::LoadGenesisBlock(const CChainParams& chainparams)
{
    LOCK(cs_main);

    // Check whether we're already initialized by checking for genesis in
    // m_blockman.m_block_index. Note that we can't use m_chain here, since it is
    // set based on the coins db, not the block index db, which is the only
    // thing loaded at this point.
    if (m_blockman.m_block_index.count(chainparams.GenesisBlock().GetHash()))
        return true;

    try {
        const CBlock& block = chainparams.GenesisBlock();
        FlatFilePos blockPos = SaveBlockToDisk(block, 0, chainparams, nullptr);
        if (blockPos.IsNull())
            return error("%s: writing genesis block to disk failed", __func__);
        CBlockIndex *pindex = m_blockman.AddToBlockIndex(block);
        pindex->nFlags |= BLOCK_ACCEPTED;
        ReceivedBlockTransactions(block, pindex, blockPos, chainparams.GetConsensus());
    } catch (const std::runtime_error& e) {
        return error("%s: failed to write genesis block: %s", __func__, e.what());
    }

    return true;
}

bool LoadGenesisBlock(const CChainParams& chainparams)
{
    return ::ChainstateActive().LoadGenesisBlock(chainparams);
}

bool LoadExternalBlockFile(const CChainParams& chainparams, FILE* fileIn, FlatFilePos *dbp)
{
    // Map of disk positions for blocks with unknown parent (only used for reindex)
    static std::multimap<uint256, FlatFilePos> mapBlocksUnknownParent;
    int64_t nStart = GetTimeMillis();

    fAddressIndex = gArgs.GetBoolArg("-addressindex", DEFAULT_ADDRESSINDEX);
    fTimestampIndex = gArgs.GetBoolArg("-timestampindex", DEFAULT_TIMESTAMPINDEX);
    fSpentIndex = gArgs.GetBoolArg("-spentindex", DEFAULT_SPENTINDEX);

    int nLoaded = 0;
    try {
        // This takes over fileIn and calls fclose() on it in the CBufferedFile destructor
        CBufferedFile blkdat(fileIn, 2*MAX_BLOCK_SERIALIZED_SIZE, MAX_BLOCK_SERIALIZED_SIZE+8, SER_DISK, CLIENT_VERSION);
        uint64_t nRewind = blkdat.GetPos();
        while (!blkdat.eof()) {
            boost::this_thread::interruption_point();

            blkdat.SetPos(nRewind);
            nRewind++; // start one byte further next time, in case of failure
            blkdat.SetLimit(); // remove former limit
            unsigned int nSize = 0;
            try {
                // locate a header
                unsigned char buf[CMessageHeader::MESSAGE_START_SIZE];
                blkdat.FindByte(chainparams.MessageStart()[0]);
                nRewind = blkdat.GetPos()+1;
                blkdat >> buf;
                if (memcmp(buf, chainparams.MessageStart(), CMessageHeader::MESSAGE_START_SIZE))
                    continue;
                // read size
                blkdat >> nSize;
                if (nSize < 80 || nSize > MAX_BLOCK_SERIALIZED_SIZE)
                    continue;
            } catch (const std::exception&) {
                // no valid block header found; don't complain
                break;
            }
            try {
                // read block
                uint64_t nBlockPos = blkdat.GetPos();
                if (dbp)
                    dbp->nPos = nBlockPos;
                blkdat.SetLimit(nBlockPos + nSize);
                blkdat.SetPos(nBlockPos);
                std::shared_ptr<CBlock> pblock = std::make_shared<CBlock>();
                CBlock& block = *pblock;
                blkdat >> block;
                nRewind = blkdat.GetPos();

                uint256 hash = block.GetHash();
                {
                    LOCK(cs_main);
                    // detect out of order blocks, and store them for later
                    if (hash != chainparams.GetConsensus().hashGenesisBlock && !LookupBlockIndex(block.hashPrevBlock)) {
                        LogPrint(BCLog::REINDEX, "%s: Out of order block %s, parent %s not known\n", __func__, hash.ToString(),
                                block.hashPrevBlock.ToString());
                        if (dbp)
                            mapBlocksUnknownParent.insert(std::make_pair(block.hashPrevBlock, *dbp));
                        continue;
                    }

                    // process in case the block isn't known yet
                    CBlockIndex* pindex = LookupBlockIndex(hash);
                    if (!pindex || (pindex->nStatus & BLOCK_HAVE_DATA) == 0) {
                      BlockValidationState state;
                      if (::ChainstateActive().AcceptBlock(pblock, state, chainparams, nullptr, true, dbp, nullptr)) {
                          nLoaded++;
                      }
                      if (state.IsError()) {
                          break;
                      }
                    } else if (hash != chainparams.GetConsensus().hashGenesisBlock && pindex->nHeight % 1000 == 0) {
                      LogPrint(BCLog::REINDEX, "Block Import: already had block %s at height %d\n", hash.ToString(), pindex->nHeight);
                    }
                }

                // Activate the genesis block so normal node progress can continue
                if (hash == chainparams.GetConsensus().hashGenesisBlock) {
                    BlockValidationState state;
                    if (!ActivateBestChain(state, chainparams)) {
                        break;
                    }
                }

                NotifyHeaderTip();

                // Recursively process earlier encountered successors of this block
                std::deque<uint256> queue;
                queue.push_back(hash);
                while (!queue.empty()) {
                    uint256 head = queue.front();
                    queue.pop_front();
                    std::pair<std::multimap<uint256, FlatFilePos>::iterator, std::multimap<uint256, FlatFilePos>::iterator> range = mapBlocksUnknownParent.equal_range(head);
                    while (range.first != range.second) {
                        std::multimap<uint256, FlatFilePos>::iterator it = range.first;
                        std::shared_ptr<CBlock> pblockrecursive = std::make_shared<CBlock>();
                        if (ReadBlockFromDisk(*pblockrecursive, it->second, chainparams.GetConsensus()))
                        {
                            LogPrint(BCLog::REINDEX, "%s: Processing out of order child %s of %s\n", __func__, pblockrecursive->GetHash().ToString(),
                                    head.ToString());
                            LOCK(cs_main);
                            BlockValidationState dummy;
                            if (::ChainstateActive().AcceptBlock(pblockrecursive, dummy, chainparams, nullptr, true, &it->second, nullptr))
                            {
                                nLoaded++;
                                queue.push_back(pblockrecursive->GetHash());
                            }
                        }
                        range.first++;
                        mapBlocksUnknownParent.erase(it);
                        NotifyHeaderTip();
                    }
                }
            } catch (const std::exception& e) {
                LogPrintf("%s: Deserialize or I/O error - %s\n", __func__, e.what());
            }
        }
    } catch (const std::runtime_error& e) {
        AbortNode(std::string("System error: ") + e.what());
    }
    if (nLoaded > 0)
        LogPrintf("Loaded %i blocks from external file in %dms\n", nLoaded, GetTimeMillis() - nStart);
    return nLoaded > 0;
}

void CChainState::CheckBlockIndex(const Consensus::Params& consensusParams)
{
    if (!fCheckBlockIndex) {
        return;
    }

    LOCK(cs_main);

    // During a reindex, we read the genesis block and call CheckBlockIndex before ActivateBestChain,
    // so we have the genesis block in m_blockman.m_block_index but no active chain. (A few of the
    // tests when iterating the block tree require that m_chain has been initialized.)
    if (m_chain.Height() < 0) {
        assert(m_blockman.m_block_index.size() <= 1);
        return;
    }

    // Build forward-pointing map of the entire block tree.
    std::multimap<CBlockIndex*,CBlockIndex*> forward;
    for (const std::pair<const uint256, CBlockIndex*>& entry : m_blockman.m_block_index) {
        forward.insert(std::make_pair(entry.second->pprev, entry.second));
    }

    assert(forward.size() == m_blockman.m_block_index.size());

    std::pair<std::multimap<CBlockIndex*,CBlockIndex*>::iterator,std::multimap<CBlockIndex*,CBlockIndex*>::iterator> rangeGenesis = forward.equal_range(nullptr);
    CBlockIndex *pindex = rangeGenesis.first->second;
    rangeGenesis.first++;
    assert(rangeGenesis.first == rangeGenesis.second); // There is only one index entry with parent nullptr.

    // Iterate over the entire block tree, using depth-first search.
    // Along the way, remember whether there are blocks on the path from genesis
    // block being explored which are the first to have certain properties.
    size_t nNodes = 0;
    int nHeight = 0;
    CBlockIndex* pindexFirstInvalid = nullptr; // Oldest ancestor of pindex which is invalid.
    CBlockIndex* pindexFirstMissing = nullptr; // Oldest ancestor of pindex which does not have BLOCK_HAVE_DATA.
    CBlockIndex* pindexFirstNeverProcessed = nullptr; // Oldest ancestor of pindex for which nTx == 0.
    CBlockIndex* pindexFirstNotTreeValid = nullptr; // Oldest ancestor of pindex which does not have BLOCK_VALID_TREE (regardless of being valid or not).
    CBlockIndex* pindexFirstNotTransactionsValid = nullptr; // Oldest ancestor of pindex which does not have BLOCK_VALID_TRANSACTIONS (regardless of being valid or not).
    CBlockIndex* pindexFirstNotChainValid = nullptr; // Oldest ancestor of pindex which does not have BLOCK_VALID_CHAIN (regardless of being valid or not).
    CBlockIndex* pindexFirstNotScriptsValid = nullptr; // Oldest ancestor of pindex which does not have BLOCK_VALID_SCRIPTS (regardless of being valid or not).
    while (pindex != nullptr) {
        nNodes++;
        if (pindexFirstInvalid == nullptr && pindex->nStatus & BLOCK_FAILED_VALID) pindexFirstInvalid = pindex;
        if (pindexFirstMissing == nullptr && !(pindex->nStatus & BLOCK_HAVE_DATA)) pindexFirstMissing = pindex;
        if (pindexFirstNeverProcessed == nullptr && pindex->nTx == 0) pindexFirstNeverProcessed = pindex;
        if (pindex->pprev != nullptr && pindexFirstNotTreeValid == nullptr && (pindex->nStatus & BLOCK_VALID_MASK) < BLOCK_VALID_TREE) pindexFirstNotTreeValid = pindex;
        if (pindex->pprev != nullptr && pindexFirstNotTransactionsValid == nullptr && (pindex->nStatus & BLOCK_VALID_MASK) < BLOCK_VALID_TRANSACTIONS) pindexFirstNotTransactionsValid = pindex;
        if (pindex->pprev != nullptr && pindexFirstNotChainValid == nullptr && (pindex->nStatus & BLOCK_VALID_MASK) < BLOCK_VALID_CHAIN) pindexFirstNotChainValid = pindex;
        if (pindex->pprev != nullptr && pindexFirstNotScriptsValid == nullptr && (pindex->nStatus & BLOCK_VALID_MASK) < BLOCK_VALID_SCRIPTS) pindexFirstNotScriptsValid = pindex;

        // Begin: actual consistency checks.
        if (pindex->pprev == nullptr) {
            // Genesis block checks.
            assert(pindex->GetBlockHash() == consensusParams.hashGenesisBlock); // Genesis block's hash must match.
            assert(pindex == m_chain.Genesis()); // The current active chain's genesis block must be this block.
        }
        if (!pindex->HaveTxsDownloaded()) assert(pindex->nSequenceId <= 0); // nSequenceId can't be set positive for blocks that aren't linked (negative is used for preciousblock)
        // VALID_TRANSACTIONS is equivalent to nTx > 0 for all nodes (whether or not pruning has occurred).
        // HAVE_DATA is only equivalent to nTx > 0 (or VALID_TRANSACTIONS) if no pruning has occurred.
        if (!fHavePruned) {
            // If we've never pruned, then HAVE_DATA should be equivalent to nTx > 0
            assert(!(pindex->nStatus & BLOCK_HAVE_DATA) == (pindex->nTx == 0));
            assert(pindexFirstMissing == pindexFirstNeverProcessed);
        } else {
            // If we have pruned, then we can only say that HAVE_DATA implies nTx > 0
            if (pindex->nStatus & BLOCK_HAVE_DATA) assert(pindex->nTx > 0);
        }
        if (pindex->nStatus & BLOCK_HAVE_UNDO) assert(pindex->nStatus & BLOCK_HAVE_DATA);
        assert(((pindex->nStatus & BLOCK_VALID_MASK) >= BLOCK_VALID_TRANSACTIONS) == (pindex->nTx > 0)); // This is pruning-independent.
        // All parents having had data (at some point) is equivalent to all parents being VALID_TRANSACTIONS, which is equivalent to HaveTxsDownloaded().
        assert((pindexFirstNeverProcessed == nullptr) == pindex->HaveTxsDownloaded());
        assert((pindexFirstNotTransactionsValid == nullptr) == pindex->HaveTxsDownloaded());
        assert(pindex->nHeight == nHeight); // nHeight must be consistent.
        assert(pindex->pprev == nullptr || pindex->nChainWork >= pindex->pprev->nChainWork); // For every block except the genesis block, the chainwork must be larger than the parent's.
        assert(nHeight < 2 || (pindex->pskip && (pindex->pskip->nHeight < nHeight))); // The pskip pointer must point back for all but the first 2 blocks.
        assert(pindexFirstNotTreeValid == nullptr); // All m_blockman.m_block_index entries must at least be TREE valid
        if ((pindex->nStatus & BLOCK_VALID_MASK) >= BLOCK_VALID_TREE) assert(pindexFirstNotTreeValid == nullptr); // TREE valid implies all parents are TREE valid
        if ((pindex->nStatus & BLOCK_VALID_MASK) >= BLOCK_VALID_CHAIN) assert(pindexFirstNotChainValid == nullptr); // CHAIN valid implies all parents are CHAIN valid
        if ((pindex->nStatus & BLOCK_VALID_MASK) >= BLOCK_VALID_SCRIPTS) assert(pindexFirstNotScriptsValid == nullptr); // SCRIPTS valid implies all parents are SCRIPTS valid
        if (pindexFirstInvalid == nullptr) {
            // Checks for not-invalid blocks.
            assert((pindex->nStatus & BLOCK_FAILED_MASK) == 0); // The failed mask cannot be set for blocks without invalid parents.
        }
        if (!CBlockIndexWorkComparator()(pindex, m_chain.Tip()) && pindexFirstNeverProcessed == nullptr) {
            if (pindexFirstInvalid == nullptr) {
                // If this block sorts at least as good as the current tip and
                // is valid and we have all data for its parents, it must be in
                // setBlockIndexCandidates.  m_chain.Tip() must also be there
                // even if some data has been pruned.
                if (pindexFirstMissing == nullptr || pindex == m_chain.Tip()) {
                    assert(setBlockIndexCandidates.count(pindex));
                }
                // If some parent is missing, then it could be that this block was in
                // setBlockIndexCandidates but had to be removed because of the missing data.
                // In this case it must be in m_blocks_unlinked -- see test below.
            }
        } else { // If this block sorts worse than the current tip or some ancestor's block has never been seen, it cannot be in setBlockIndexCandidates.
            assert(setBlockIndexCandidates.count(pindex) == 0);
        }
        // Check whether this block is in m_blocks_unlinked.
        std::pair<std::multimap<CBlockIndex*,CBlockIndex*>::iterator,std::multimap<CBlockIndex*,CBlockIndex*>::iterator> rangeUnlinked = m_blockman.m_blocks_unlinked.equal_range(pindex->pprev);
        bool foundInUnlinked = false;
        while (rangeUnlinked.first != rangeUnlinked.second) {
            assert(rangeUnlinked.first->first == pindex->pprev);
            if (rangeUnlinked.first->second == pindex) {
                foundInUnlinked = true;
                break;
            }
            rangeUnlinked.first++;
        }
        if (pindex->pprev && (pindex->nStatus & BLOCK_HAVE_DATA) && pindexFirstNeverProcessed != nullptr && pindexFirstInvalid == nullptr) {
            // If this block has block data available, some parent was never received, and has no invalid parents, it must be in m_blocks_unlinked.
            assert(foundInUnlinked);
        }
        if (!(pindex->nStatus & BLOCK_HAVE_DATA)) assert(!foundInUnlinked); // Can't be in m_blocks_unlinked if we don't HAVE_DATA
        if (pindexFirstMissing == nullptr) assert(!foundInUnlinked); // We aren't missing data for any parent -- cannot be in m_blocks_unlinked.
        if (pindex->pprev && (pindex->nStatus & BLOCK_HAVE_DATA) && pindexFirstNeverProcessed == nullptr && pindexFirstMissing != nullptr) {
            // We HAVE_DATA for this block, have received data for all parents at some point, but we're currently missing data for some parent.
            assert(fHavePruned); // We must have pruned.
            // This block may have entered m_blocks_unlinked if:
            //  - it has a descendant that at some point had more work than the
            //    tip, and
            //  - we tried switching to that descendant but were missing
            //    data for some intermediate block between m_chain and the
            //    tip.
            // So if this block is itself better than m_chain.Tip() and it wasn't in
            // setBlockIndexCandidates, then it must be in m_blocks_unlinked.
            if (!CBlockIndexWorkComparator()(pindex, m_chain.Tip()) && setBlockIndexCandidates.count(pindex) == 0) {
                if (pindexFirstInvalid == nullptr) {
                    assert(foundInUnlinked);
                }
            }
        }
        // assert(pindex->GetBlockHash() == pindex->GetBlockHeader().GetHash()); // Perhaps too slow
        // End: actual consistency checks.

        // Try descending into the first subnode.
        std::pair<std::multimap<CBlockIndex*,CBlockIndex*>::iterator,std::multimap<CBlockIndex*,CBlockIndex*>::iterator> range = forward.equal_range(pindex);
        if (range.first != range.second) {
            // A subnode was found.
            pindex = range.first->second;
            nHeight++;
            continue;
        }
        // This is a leaf node.
        // Move upwards until we reach a node of which we have not yet visited the last child.
        while (pindex) {
            // We are going to either move to a parent or a sibling of pindex.
            // If pindex was the first with a certain property, unset the corresponding variable.
            if (pindex == pindexFirstInvalid) pindexFirstInvalid = nullptr;
            if (pindex == pindexFirstMissing) pindexFirstMissing = nullptr;
            if (pindex == pindexFirstNeverProcessed) pindexFirstNeverProcessed = nullptr;
            if (pindex == pindexFirstNotTreeValid) pindexFirstNotTreeValid = nullptr;
            if (pindex == pindexFirstNotTransactionsValid) pindexFirstNotTransactionsValid = nullptr;
            if (pindex == pindexFirstNotChainValid) pindexFirstNotChainValid = nullptr;
            if (pindex == pindexFirstNotScriptsValid) pindexFirstNotScriptsValid = nullptr;
            // Find our parent.
            CBlockIndex* pindexPar = pindex->pprev;
            // Find which child we just visited.
            std::pair<std::multimap<CBlockIndex*,CBlockIndex*>::iterator,std::multimap<CBlockIndex*,CBlockIndex*>::iterator> rangePar = forward.equal_range(pindexPar);
            while (rangePar.first->second != pindex) {
                assert(rangePar.first != rangePar.second); // Our parent must have at least the node we're coming from as child.
                rangePar.first++;
            }
            // Proceed to the next one.
            rangePar.first++;
            if (rangePar.first != rangePar.second) {
                // Move to the sibling.
                pindex = rangePar.first->second;
                break;
            } else {
                // Move up further.
                pindex = pindexPar;
                nHeight--;
                continue;
            }
        }
    }

    // Check that we actually traversed the entire map.
    assert(nNodes == forward.size());
}

std::string CBlockFileInfo::ToString() const
{
    return strprintf("CBlockFileInfo(blocks=%u, size=%u, heights=%u...%u, time=%s...%s)", nBlocks, nSize, nHeightFirst, nHeightLast, FormatISO8601Date(nTimeFirst), FormatISO8601Date(nTimeLast));
}

CBlockFileInfo* GetBlockFileInfo(size_t n)
{
    LOCK(cs_LastBlockFile);

    return &vinfoBlockFile.at(n);
}

ThresholdState VersionBitsTipState(const Consensus::Params& params, Consensus::DeploymentPos pos)
{
    LOCK(cs_main);
    return VersionBitsState(::ChainActive().Tip(), params, pos, versionbitscache);
}

BIP9Stats VersionBitsTipStatistics(const Consensus::Params& params, Consensus::DeploymentPos pos)
{
    LOCK(cs_main);
    return VersionBitsStatistics(::ChainActive().Tip(), params, pos);
}

int VersionBitsTipStateSinceHeight(const Consensus::Params& params, Consensus::DeploymentPos pos)
{
    LOCK(cs_main);
    return VersionBitsStateSinceHeight(::ChainActive().Tip(), params, pos, versionbitscache);
}

static const uint64_t MEMPOOL_DUMP_VERSION = 1;

bool LoadMempool(CTxMemPool& pool)
{
    const CChainParams& chainparams = Params();
    int64_t nExpiryTimeout = gArgs.GetArg("-mempoolexpiry", DEFAULT_MEMPOOL_EXPIRY) * 60 * 60;
    FILE* filestr = fsbridge::fopen(GetDataDir() / "mempool.dat", "rb");
    CAutoFile file(filestr, SER_DISK, CLIENT_VERSION);
    if (file.IsNull()) {
        LogPrintf("Failed to open mempool file from disk. Continuing anyway.\n");
        return false;
    }

    int64_t count = 0;
    int64_t expired = 0;
    int64_t failed = 0;
    int64_t already_there = 0;
    int64_t nNow = GetTime();

    try {
        uint64_t version;
        file >> version;
        if (version != MEMPOOL_DUMP_VERSION) {
            return false;
        }
        uint64_t num;
        file >> num;
        while (num--) {
            CTransactionRef tx;
            int64_t nTime;
            int64_t nFeeDelta;
            file >> tx;
            file >> nTime;
            file >> nFeeDelta;

            CAmount amountdelta = nFeeDelta;
            if (amountdelta) {
                pool.PrioritiseTransaction(tx->GetHash(), amountdelta);
            }
            TxValidationState state;
            CBlockIndex* tip = ::ChainActive().Tip();
            assert(tip);
            const Consensus::Params &consensus = Params().GetConsensus();
            state.SetStateInfo(tip->nTime, tip->nHeight, consensus, fParticlMode, (fBusyImporting && fSkipRangeproof));
            if (nTime + nExpiryTimeout > nNow) {
                LOCK(cs_main);
                AcceptToMemoryPoolWithTime(chainparams, pool, state, tx, nTime,
                                           nullptr /* plTxnReplaced */, false /* bypass_limits */, 0 /* nAbsurdFee */,
                                           false /* test_accept */, false /* ignore_locks */);
                if (state.IsValid()) {
                    ++count;
                } else {
                    // mempool may contain the transaction already, e.g. from
                    // wallet(s) having loaded it while we were processing
                    // mempool transactions; consider these as valid, instead of
                    // failed, but mark them as 'already there'
                    if (pool.exists(tx->GetHash())) {
                        ++already_there;
                    } else {
                        ++failed;
                    }
                }
            } else {
                ++expired;
            }
            if (ShutdownRequested())
                return false;
        }
        std::map<uint256, CAmount> mapDeltas;
        file >> mapDeltas;

        for (const auto& i : mapDeltas) {
            pool.PrioritiseTransaction(i.first, i.second);
        }
    } catch (const std::exception& e) {
        LogPrintf("Failed to deserialize mempool data on disk: %s. Continuing anyway.\n", e.what());
        return false;
    }

    LogPrintf("Imported mempool transactions from disk: %i succeeded, %i failed, %i expired, %i already there\n", count, failed, expired, already_there);
    return true;
}

bool DumpMempool(const CTxMemPool& pool)
{
    int64_t start = GetTimeMicros();

    std::map<uint256, CAmount> mapDeltas;
    std::vector<TxMempoolInfo> vinfo;

    static Mutex dump_mutex;
    LOCK(dump_mutex);

    {
        LOCK(pool.cs);
        for (const auto &i : pool.mapDeltas) {
            mapDeltas[i.first] = i.second;
        }
        vinfo = pool.infoAll();
    }

    int64_t mid = GetTimeMicros();

    try {
        FILE* filestr = fsbridge::fopen(GetDataDir() / "mempool.dat.new", "wb");
        if (!filestr) {
            return false;
        }

        CAutoFile file(filestr, SER_DISK, CLIENT_VERSION);

        uint64_t version = MEMPOOL_DUMP_VERSION;
        file << version;

        file << (uint64_t)vinfo.size();
        for (const auto& i : vinfo) {
            file << *(i.tx);
            file << int64_t{count_seconds(i.m_time)};
            file << int64_t{i.nFeeDelta};
            mapDeltas.erase(i.tx->GetHash());
        }
        file << mapDeltas;
        if (!FileCommit(file.Get()))
            throw std::runtime_error("FileCommit failed");
        file.fclose();
        RenameOver(GetDataDir() / "mempool.dat.new", GetDataDir() / "mempool.dat");
        int64_t last = GetTimeMicros();
        LogPrintf("Dumped mempool: %gs to copy, %gs to dump\n", (mid-start)*MICRO, (last-mid)*MICRO);
    } catch (const std::exception& e) {
        LogPrintf("Failed to dump mempool: %s. Continuing anyway.\n", e.what());
        return false;
    }
    return true;
}

//! Guess how far we are in the verification process at the given block index
//! require cs_main if pindex has not been validated yet (because nChainTx might be unset)
double GuessVerificationProgress(const ChainTxData& data, const CBlockIndex *pindex) {
    if (pindex == nullptr)
        return 0.0;

    int64_t nNow = time(nullptr);

    double fTxTotal;

    if (pindex->nChainTx <= data.nTxCount) {
        fTxTotal = data.nTxCount + (nNow - data.nTime) * data.dTxRate;
    } else {
        fTxTotal = pindex->nChainTx + (nNow - pindex->GetBlockTime()) * data.dTxRate;
    }

    return std::min<double>(pindex->nChainTx / fTxTotal, 1.0);
}

class CMainCleanup
{
public:
    CMainCleanup() {}
    ~CMainCleanup() {
        // block headers
        BlockMap::iterator it1 = g_blockman.m_block_index.begin();
        for (; it1 != g_blockman.m_block_index.end(); it1++)
            delete (*it1).second;
        g_blockman.m_block_index.clear();
    }
};
static CMainCleanup instance_of_cmaincleanup;


bool CoinStakeCache::GetCoinStake(const uint256 &blockHash, CTransactionRef &tx)
{
    for (const auto &i : lData) {
        if (blockHash != i.first) {
            continue;
        }
        tx = i.second;
        return true;
    }

    BlockMap::iterator mi = ::BlockIndex().find(blockHash);
    if (mi == ::BlockIndex().end()) {
        return false;
    }

    CBlockIndex *pindex = mi->second;
    if (ReadTransactionFromDiskBlock(pindex, 0, tx)) {
        return InsertCoinStake(blockHash, tx);
    }

    return false;
}

bool CoinStakeCache::InsertCoinStake(const uint256 &blockHash, const CTransactionRef &tx)
{
    lData.emplace_front(blockHash, tx);

    while (lData.size() > nMaxSize) {
        lData.pop_back();
    }

    return true;
}
<|MERGE_RESOLUTION|>--- conflicted
+++ resolved
@@ -2719,11 +2719,7 @@
                 state.Invalid(BlockValidationResult::BLOCK_CONSENSUS,
                               tx_state.GetRejectReason(), tx_state.GetDebugMessage());
                 return error("ConnectBlock(): CheckInputScripts on %s failed with %s",
-<<<<<<< HEAD
-                    txhash.ToString(), FormatStateMessage(state));
-=======
-                    tx.GetHash().ToString(), state.ToString());
->>>>>>> ac5c5d01
+                    txhash.ToString(), state.ToString());
             }
             control.Add(vChecks);
 
@@ -3569,13 +3565,8 @@
         GetMainSignals().BlockChecked(blockConnecting, state);
         if (!rv) {
             if (state.IsInvalid())
-<<<<<<< HEAD
                 InvalidBlockFound(pindexNew, blockConnecting, state);
-            return error("%s: ConnectBlock %s failed, %s", __func__, pindexNew->GetBlockHash().ToString(), FormatStateMessage(state));
-=======
-                InvalidBlockFound(pindexNew, state);
             return error("%s: ConnectBlock %s failed, %s", __func__, pindexNew->GetBlockHash().ToString(), state.ToString());
->>>>>>> ac5c5d01
         }
         nTime3 = GetTimeMicros(); nTimeConnectTotal += nTime3 - nTime2;
         LogPrint(BCLog::BENCH, "  - Connect total: %.2fms [%.2fs (%.2fms/blk)]\n", (nTime3 - nTime2) * MILLI, nTimeConnectTotal * MICRO, nTimeConnectTotal * MILLI / nBlocksTotal);
@@ -5327,7 +5318,7 @@
     }
 
     if (!CheckBlock(block, state, chainparams.GetConsensus())) {
-        return error("%s: %s", __func__, FormatStateMessage(state));
+        return error("%s: %s", __func__, state.ToString());
     }
 
     if (block.IsProofOfStake()) {
@@ -6294,7 +6285,7 @@
     const CChainParams& chainparams = Params();
     BlockValidationState state;
     if (!ActivateBestChain(state, chainparams)) {
-        LogPrintf("%s: ActivateBestChain failed %s.\n", __func__, FormatStateMessage(state));
+        LogPrintf("%s: ActivateBestChain failed %s.\n", __func__, state.ToString());
         return false;
     }
 
