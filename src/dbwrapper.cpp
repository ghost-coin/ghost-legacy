// Copyright (c) 2012-2016 The Bitcoin Core developers
// Distributed under the MIT software license, see the accompanying
// file COPYING or http://www.opensource.org/licenses/mit-license.php.

#include "dbwrapper.h"

#include "fs.h"
#include "util.h"
#include "random.h"

#include <leveldb/cache.h>
#include <leveldb/env.h>
#include <leveldb/filter_policy.h>
#include <memenv.h>
#include <stdint.h>
#include <algorithm>

class CBitcoinLevelDBLogger : public leveldb::Logger {
public:
    // This code is adapted from posix_logger.h, which is why it is using vsprintf.
    // Please do not do this in normal code
    virtual void Logv(const char * format, va_list ap) override {
            if (!LogAcceptCategory(BCLog::LEVELDB)) {
                return;
            }
            char buffer[500];
            for (int iter = 0; iter < 2; iter++) {
                char* base;
                int bufsize;
                if (iter == 0) {
                    bufsize = sizeof(buffer);
                    base = buffer;
                }
                else {
                    bufsize = 30000;
                    base = new char[bufsize];
                }
                char* p = base;
                char* limit = base + bufsize;

                // Print the message
                if (p < limit) {
                    va_list backup_ap;
                    va_copy(backup_ap, ap);
                    // Do not use vsnprintf elsewhere in bitcoin source code, see above.
                    p += vsnprintf(p, limit - p, format, backup_ap);
                    va_end(backup_ap);
                }

                // Truncate to available space if necessary
                if (p >= limit) {
                    if (iter == 0) {
                        continue;       // Try again with larger buffer
                    }
                    else {
                        p = limit - 1;
                    }
                }

                // Add newline if necessary
                if (p == base || p[-1] != '\n') {
                    *p++ = '\n';
                }

                assert(p <= limit);
                base[std::min(bufsize - 1, (int)(p - base))] = '\0';
                LogPrintStr(base);
                if (base != buffer) {
                    delete[] base;
                }
                break;
            }
    }
};

static leveldb::Options GetOptions(size_t nCacheSize, bool compression, int maxOpenFiles)
{
    leveldb::Options options;
    options.block_cache = leveldb::NewLRUCache(nCacheSize / 2);
    options.write_buffer_size = nCacheSize / 4; // up to two write buffers may be held in memory simultaneously
    options.filter_policy = leveldb::NewBloomFilterPolicy(10);
<<<<<<< HEAD
    options.compression = compression ? leveldb::kSnappyCompression : leveldb::kNoCompression;
    options.max_open_files = maxOpenFiles;
=======
    options.compression = leveldb::kNoCompression;
    options.max_open_files = 64;
    options.info_log = new CBitcoinLevelDBLogger();
>>>>>>> 0d3e8183
    if (leveldb::kMajorVersion > 1 || (leveldb::kMajorVersion == 1 && leveldb::kMinorVersion >= 16)) {
        // LevelDB versions before 1.16 consider short writes to be corruption. Only trigger error
        // on corruption in later versions.
        options.paranoid_checks = true;
    }
    return options;
}

<<<<<<< HEAD
CDBWrapper::CDBWrapper(const boost::filesystem::path& path, size_t nCacheSize, bool fMemory, bool fWipe, bool obfuscate, bool compression, int maxOpenFiles)
=======
CDBWrapper::CDBWrapper(const fs::path& path, size_t nCacheSize, bool fMemory, bool fWipe, bool obfuscate)
>>>>>>> 0d3e8183
{
    penv = nullptr;
    readoptions.verify_checksums = true;
    iteroptions.verify_checksums = true;
    iteroptions.fill_cache = false;
    syncoptions.sync = true;
    options = GetOptions(nCacheSize, compression, maxOpenFiles);
    options.create_if_missing = true;
    if (fMemory) {
        penv = leveldb::NewMemEnv(leveldb::Env::Default());
        options.env = penv;
    } else {
        if (fWipe) {
            LogPrintf("Wiping LevelDB in %s\n", path.string());
            leveldb::Status result = leveldb::DestroyDB(path.string(), options);
            dbwrapper_private::HandleError(result);
        }
        TryCreateDirectories(path);
        LogPrintf("Opening LevelDB in %s\n", path.string());
    }
    leveldb::Status status = leveldb::DB::Open(options, path.string(), &pdb);
    dbwrapper_private::HandleError(status);
    LogPrintf("Opened LevelDB successfully\n");

    if (gArgs.GetBoolArg("-forcecompactdb", false)) {
        LogPrintf("Starting database compaction of %s\n", path.string());
        pdb->CompactRange(nullptr, nullptr);
        LogPrintf("Finished database compaction of %s\n", path.string());
    }

    // The base-case obfuscation key, which is a noop.
    obfuscate_key = std::vector<unsigned char>(OBFUSCATE_KEY_NUM_BYTES, '\000');

    bool key_exists = Read(OBFUSCATE_KEY_KEY, obfuscate_key);

    if (!key_exists && obfuscate && IsEmpty()) {
        // Initialize non-degenerate obfuscation if it won't upset
        // existing, non-obfuscated data.
        std::vector<unsigned char> new_key = CreateObfuscateKey();

        // Write `new_key` so we don't obfuscate the key with itself
        Write(OBFUSCATE_KEY_KEY, new_key);
        obfuscate_key = new_key;

        LogPrintf("Wrote new obfuscate key for %s: %s\n", path.string(), HexStr(obfuscate_key));
    }

    LogPrintf("Using obfuscation key for %s: %s\n", path.string(), HexStr(obfuscate_key));
}

CDBWrapper::~CDBWrapper()
{
    delete pdb;
    pdb = nullptr;
    delete options.filter_policy;
    options.filter_policy = nullptr;
    delete options.info_log;
    options.info_log = nullptr;
    delete options.block_cache;
    options.block_cache = nullptr;
    delete penv;
    options.env = nullptr;
}

bool CDBWrapper::WriteBatch(CDBBatch& batch, bool fSync)
{
    leveldb::Status status = pdb->Write(fSync ? syncoptions : writeoptions, &batch.batch);
    dbwrapper_private::HandleError(status);
    return true;
}

// Prefixed with null character to avoid collisions with other keys
//
// We must use a string constructor which specifies length so that we copy
// past the null-terminator.
const std::string CDBWrapper::OBFUSCATE_KEY_KEY("\000obfuscate_key", 14);

const unsigned int CDBWrapper::OBFUSCATE_KEY_NUM_BYTES = 8;

/**
 * Returns a string (consisting of 8 random bytes) suitable for use as an
 * obfuscating XOR key.
 */
std::vector<unsigned char> CDBWrapper::CreateObfuscateKey() const
{
    unsigned char buff[OBFUSCATE_KEY_NUM_BYTES];
    GetRandBytes(buff, OBFUSCATE_KEY_NUM_BYTES);
    return std::vector<unsigned char>(&buff[0], &buff[OBFUSCATE_KEY_NUM_BYTES]);

}

bool CDBWrapper::IsEmpty()
{
    std::unique_ptr<CDBIterator> it(NewIterator());
    it->SeekToFirst();
    return !(it->Valid());
}

CDBIterator::~CDBIterator() { delete piter; }
bool CDBIterator::Valid() { return piter->Valid(); }
void CDBIterator::SeekToFirst() { piter->SeekToFirst(); }
void CDBIterator::Next() { piter->Next(); }

namespace dbwrapper_private {

void HandleError(const leveldb::Status& status)
{
    if (status.ok())
        return;
    LogPrintf("%s\n", status.ToString());
    if (status.IsCorruption())
        throw dbwrapper_error("Database corrupted");
    if (status.IsIOError())
        throw dbwrapper_error("Database I/O error");
    if (status.IsNotFound())
        throw dbwrapper_error("Database entry missing");
    throw dbwrapper_error("Unknown database error");
}

const std::vector<unsigned char>& GetObfuscateKey(const CDBWrapper &w)
{
    return w.obfuscate_key;
}

} // namespace dbwrapper_private<|MERGE_RESOLUTION|>--- conflicted
+++ resolved
@@ -79,14 +79,9 @@
     options.block_cache = leveldb::NewLRUCache(nCacheSize / 2);
     options.write_buffer_size = nCacheSize / 4; // up to two write buffers may be held in memory simultaneously
     options.filter_policy = leveldb::NewBloomFilterPolicy(10);
-<<<<<<< HEAD
     options.compression = compression ? leveldb::kSnappyCompression : leveldb::kNoCompression;
     options.max_open_files = maxOpenFiles;
-=======
-    options.compression = leveldb::kNoCompression;
-    options.max_open_files = 64;
     options.info_log = new CBitcoinLevelDBLogger();
->>>>>>> 0d3e8183
     if (leveldb::kMajorVersion > 1 || (leveldb::kMajorVersion == 1 && leveldb::kMinorVersion >= 16)) {
         // LevelDB versions before 1.16 consider short writes to be corruption. Only trigger error
         // on corruption in later versions.
@@ -95,11 +90,7 @@
     return options;
 }
 
-<<<<<<< HEAD
-CDBWrapper::CDBWrapper(const boost::filesystem::path& path, size_t nCacheSize, bool fMemory, bool fWipe, bool obfuscate, bool compression, int maxOpenFiles)
-=======
-CDBWrapper::CDBWrapper(const fs::path& path, size_t nCacheSize, bool fMemory, bool fWipe, bool obfuscate)
->>>>>>> 0d3e8183
+CDBWrapper::CDBWrapper(const fs::path& path, size_t nCacheSize, bool fMemory, bool fWipe, bool obfuscate, bool compression, int maxOpenFiles)
 {
     penv = nullptr;
     readoptions.verify_checksums = true;
