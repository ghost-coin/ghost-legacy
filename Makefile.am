--- conflicted
+++ resolved
@@ -46,11 +46,7 @@
 	       $(top_srcdir)/contrib/rpm
 DIST_SHARE = \
   $(top_srcdir)/share/genbuild.sh \
-<<<<<<< HEAD
-  $(top_srcdir)/share/rpcuser
-=======
   $(top_srcdir)/share/rpcauth
->>>>>>> f17942a3
 
 BIN_CHECKS=$(top_srcdir)/contrib/devtools/symbol-check.py \
            $(top_srcdir)/contrib/devtools/security-check.py
@@ -89,7 +85,7 @@
 
 $(OSX_APP)/Contents/Resources/empty.lproj:
 	$(MKDIR_P) $(@D)
-	@touch $@ 
+	@touch $@
 
 $(OSX_APP)/Contents/Info.plist: $(OSX_PLIST)
 	$(MKDIR_P) $(@D)
