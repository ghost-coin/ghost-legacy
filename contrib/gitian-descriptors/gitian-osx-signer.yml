--- conflicted
+++ resolved
@@ -34,10 +34,6 @@
     chmod +x ${WRAP_DIR}/${prog}
   done
 
-<<<<<<< HEAD
-  UNSIGNED=particl-osx-unsigned.tar.gz
-  SIGNED=particl-osx-signed.dmg
-=======
   # Install signapple
   cd signapple
   python3 -m pip install -U pip setuptools
@@ -45,10 +41,9 @@
   export PATH="$HOME/.local/bin":$PATH
   cd ..
 
-  UNSIGNED_TARBALL=bitcoin-osx-unsigned.tar.gz
-  UNSIGNED_APP=dist/Bitcoin-Qt.app
-  SIGNED=bitcoin-osx-signed.dmg
->>>>>>> 926f76cb
+  UNSIGNED_TARBALL=particl-osx-unsigned.tar.gz
+  UNSIGNED_APP=dist/Particl-Qt.app
+  SIGNED=particl-osx-signed.dmg
 
   tar -xf ${UNSIGNED_TARBALL}
   OSX_VOLNAME="$(cat osx_volname)"
