---
name: "particl-linux-0.18.0.5"
enable_cache: true
sudo: true
suites:
- "bionic"
architectures:
- "amd64"
packages:
- "curl"
- "g++-aarch64-linux-gnu"
- "g++-8-aarch64-linux-gnu"
- "gcc-8-aarch64-linux-gnu"
- "binutils-aarch64-linux-gnu"
- "g++-arm-linux-gnueabihf"
- "g++-8-arm-linux-gnueabihf"
- "gcc-8-arm-linux-gnueabihf"
- "binutils-arm-linux-gnueabihf"
- "g++-riscv64-linux-gnu"
- "g++-8-riscv64-linux-gnu"
- "gcc-8-riscv64-linux-gnu"
- "binutils-riscv64-linux-gnu"
- "g++-8-multilib"
- "gcc-8-multilib"
- "binutils-gold"
- "git"
- "pkg-config"
- "autoconf"
- "libtool"
- "automake"
- "faketime"
- "bsdmainutils"
- "ca-certificates"
- "python"
- "libudev-dev"
remotes:
- "url": "https://github.com/particl/particl-core.git"
  "dir": "particl-core"
files: []
script: |
<<<<<<< HEAD
  # prepare
  sudo dpkg --add-architecture i386
  sudo apt-get update -y
  #sudo apt-get install -y --force-yes libudev1:i386
  sudo ln -sf /usr/include/asm-generic /usr/include/asm
  sudo ln -sf /usr/include/x86_64-linux-gnu/asm/byteorder.h /usr/include/asm/byteorder.h
=======
  set -e -o pipefail
>>>>>>> 936ef73f

  WRAP_DIR=$HOME/wrapped
  HOSTS="i686-pc-linux-gnu x86_64-linux-gnu arm-linux-gnueabihf aarch64-linux-gnu riscv64-linux-gnu"
  CONFIGFLAGS="--enable-glibc-back-compat --enable-reduce-exports --disable-bench --disable-gui-tests --enable-usbdevice"
  HOSTS_NOUSB="i686-pc-linux-gnu x86_64-linux-gnu"
  CONFIGFLAGS_NOUSB="--enable-glibc-back-compat --enable-reduce-exports --disable-bench --disable-gui-tests --disable-usbdevice"
  FAKETIME_HOST_PROGS=""
  FAKETIME_PROGS="date ar ranlib nm"
  HOST_CFLAGS="-O2 -g"
  HOST_CXXFLAGS="-O2 -g"
  HOST_LDFLAGS=-static-libstdc++

  export QT_RCC_TEST=1
  export QT_RCC_SOURCE_DATE_OVERRIDE=1
  export GZIP="-9n"
  export TAR_OPTIONS="--mtime="$REFERENCE_DATE\\\ $REFERENCE_TIME""
  export TZ="UTC"
  export BUILD_DIR=`pwd`

  mkdir -p ${WRAP_DIR}
  if test -n "$GBUILD_CACHE_ENABLED"; then
    export SOURCES_PATH=${GBUILD_COMMON_CACHE}
    export BASE_CACHE=${GBUILD_PACKAGE_CACHE}
    mkdir -p ${BASE_CACHE} ${SOURCES_PATH}
  fi

  function create_global_faketime_wrappers {
  for prog in ${FAKETIME_PROGS}; do
    echo '#!/usr/bin/env bash' > ${WRAP_DIR}/${prog}
    echo "REAL=\`which -a ${prog} | grep -v ${WRAP_DIR}/${prog} | head -1\`" >> ${WRAP_DIR}/${prog}
    echo 'export LD_PRELOAD=/usr/lib/x86_64-linux-gnu/faketime/libfaketime.so.1' >> ${WRAP_DIR}/${prog}
    echo "export FAKETIME=\"$1\"" >> ${WRAP_DIR}/${prog}
    echo "\$REAL \$@" >> $WRAP_DIR/${prog}
    chmod +x ${WRAP_DIR}/${prog}
  done
  }

  function create_per-host_faketime_wrappers {
  for i in $HOSTS; do
    for prog in ${FAKETIME_HOST_PROGS}; do
        if which ${i}-${prog}-8
        then
            echo '#!/usr/bin/env bash' > ${WRAP_DIR}/${i}-${prog}
            echo "REAL=\`which -a ${i}-${prog}-8 | grep -v ${WRAP_DIR}/${i}-${prog} | head -1\`" >> ${WRAP_DIR}/${i}-${prog}
            echo 'export LD_PRELOAD=/usr/lib/x86_64-linux-gnu/faketime/libfaketime.so.1' >> ${WRAP_DIR}/${i}-${prog}
            echo "export FAKETIME=\"$1\"" >> ${WRAP_DIR}/${i}-${prog}
            echo "\$REAL \$@" >> $WRAP_DIR/${i}-${prog}
            chmod +x ${WRAP_DIR}/${i}-${prog}
        fi
    done
  done
  }

  # Faketime for depends so intermediate results are comparable
  export PATH_orig=${PATH}
  create_global_faketime_wrappers "2000-01-01 12:00:00"
  create_per-host_faketime_wrappers "2000-01-01 12:00:00"
  export PATH=${WRAP_DIR}:${PATH}

  EXTRA_INCLUDES_BASE=$WRAP_DIR/extra_includes
  mkdir -p $EXTRA_INCLUDES_BASE

  # x86 needs /usr/include/i386-linux-gnu/asm pointed to /usr/include/x86_64-linux-gnu/asm,
  # but we can't write there. Instead, create a link here and force it to be included in the
  # search paths by wrapping gcc/g++.

  mkdir -p $EXTRA_INCLUDES_BASE/i686-pc-linux-gnu
  rm -f $WRAP_DIR/extra_includes/i686-pc-linux-gnu/asm
  ln -s /usr/include/x86_64-linux-gnu/asm $EXTRA_INCLUDES_BASE/i686-pc-linux-gnu/asm

  for prog in gcc g++; do
  rm -f ${WRAP_DIR}/${prog}
  cat << EOF > ${WRAP_DIR}/${prog}
  #!/usr/bin/env bash
  REAL="`which -a ${prog}-8 | grep -v ${WRAP_DIR}/${prog} | head -1`"
  for var in "\$@"
  do
    if [ "\$var" = "-m32" ]; then
      export C_INCLUDE_PATH="$EXTRA_INCLUDES_BASE/i686-pc-linux-gnu"
      export CPLUS_INCLUDE_PATH="$EXTRA_INCLUDES_BASE/i686-pc-linux-gnu"
      break
    fi
  done
  \$REAL \$@
  EOF
  chmod +x ${WRAP_DIR}/${prog}
  done

  cd particl-core
  BASEPREFIX=`pwd`/depends
  # Build dependencies for each host
  for i in $HOSTS; do
    case $i in
    i686-pc-linux-gnu)
      sudo apt-get install -y --force-yes libudev-dev:i386
      unset NO_USB
      ;;
    x86_64-linux-gnu)
      sudo apt-get install -y --force-yes libudev-dev
      unset NO_USB
      ;;
    *)
      export NO_USB=1
      ;;
    esac

    EXTRA_INCLUDES="$EXTRA_INCLUDES_BASE/$i"
    if [ -d "$EXTRA_INCLUDES" ]; then
      export HOST_ID_SALT="$EXTRA_INCLUDES"
    fi
    make ${MAKEOPTS} -C ${BASEPREFIX} HOST="${i}"
    unset HOST_ID_SALT
  done

  # Faketime for binaries
  export PATH=${PATH_orig}
  create_global_faketime_wrappers "${REFERENCE_DATETIME}"
  create_per-host_faketime_wrappers "${REFERENCE_DATETIME}"
  export PATH=${WRAP_DIR}:${PATH}

  # Create the release tarball using (arbitrarily) the first host
  ./autogen.sh
  CONFIG_SITE=${BASEPREFIX}/`echo "${HOSTS}" | awk '{print $1;}'`/share/config.site ./configure --prefix=/
  make dist
  SOURCEDIST=`echo particl-*.tar.gz`
  DISTNAME=`echo ${SOURCEDIST} | sed 's/.tar.*//'`
  # Correct tar file order
  mkdir -p temp
  pushd temp
  tar xf ../$SOURCEDIST
  find particl-* | sort | tar --no-recursion --mode='u+rw,go+r-w,a+X' --owner=0 --group=0 -c -T - | gzip -9n > ../$SOURCEDIST
  popd

  # Workaround for tarball not building with the bare tag version (prep)
  make -C src obj/build.h

  ORIGPATH="$PATH"
  # Extract the release tarball into a dir for each host and build
  for i in ${HOSTS}; do
    case $i in
    i686-pc-linux-gnu)
      sudo apt-get install -y --force-yes libudev-dev:i386
      ;;
    x86_64-linux-gnu)
      sudo apt-get install -y --force-yes libudev-dev
      ;;
    *)
      ;;
    esac
    export PATH=${BASEPREFIX}/${i}/native/bin:${ORIGPATH}
    mkdir -p distsrc-${i}
    cd distsrc-${i}
    INSTALLPATH=`pwd`/installed/${DISTNAME}
    mkdir -p ${INSTALLPATH}
    tar --strip-components=1 -xf ../$SOURCEDIST

    # Workaround for tarball not building with the bare tag version
    echo '#!/bin/true' >share/genbuild.sh
    mkdir src/obj
    cp ../src/obj/build.h src/obj/

    CONFIG_SITE=${BASEPREFIX}/${i}/share/config.site ./configure --prefix=/ --disable-ccache --disable-maintainer-mode --disable-dependency-tracking ${CONFIGFLAGS} CFLAGS="${HOST_CFLAGS}" CXXFLAGS="${HOST_CXXFLAGS}" LDFLAGS="${HOST_LDFLAGS}"
    make ${MAKEOPTS}
    make ${MAKEOPTS} -C src check-security
    make ${MAKEOPTS} -C src check-symbols
    make install DESTDIR=${INSTALLPATH}
    cd installed
    find . -name "lib*.la" -delete
    find . -name "lib*.a" -delete
    rm -rf ${DISTNAME}/lib/pkgconfig
    find ${DISTNAME}/bin -type f -executable -print0 | xargs -0 -n1 -I{} ../contrib/devtools/split-debug.sh {} {} {}.dbg
    find ${DISTNAME}/lib -type f -print0 | xargs -0 -n1 -I{} ../contrib/devtools/split-debug.sh {} {} {}.dbg
    cp ../doc/README.md ${DISTNAME}/
    find ${DISTNAME} -not -name "*.dbg" | sort | tar --no-recursion --mode='u+rw,go+r-w,a+X' --owner=0 --group=0 -c -T - | gzip -9n > ${OUTDIR}/${DISTNAME}-${i}.tar.gz
    find ${DISTNAME} -name "*.dbg" | sort | tar --no-recursion --mode='u+rw,go+r-w,a+X' --owner=0 --group=0 -c -T - | gzip -9n > ${OUTDIR}/${DISTNAME}-${i}-debug.tar.gz
    cd ../../
    rm -rf distsrc-${i}
  done

  for i in ${HOSTS_NOUSB}; do
    export PATH=${BASEPREFIX}/${i}/native/bin:${ORIGPATH}
    mkdir -p distsrc-${i}
    cd distsrc-${i}
    INSTALLPATH=`pwd`/installed/${DISTNAME}
    mkdir -p ${INSTALLPATH}
    tar --strip-components=1 -xf ../$SOURCEDIST

    # Workaround for tarball not building with the bare tag version
    echo '#!/bin/true' >share/genbuild.sh
    mkdir src/obj
    cp ../src/obj/build.h src/obj/

    CONFIG_SITE=${BASEPREFIX}/${i}/share/config.site ./configure --prefix=/ --disable-ccache --disable-maintainer-mode --disable-dependency-tracking ${CONFIGFLAGS_NOUSB} CFLAGS="${HOST_CFLAGS}" CXXFLAGS="${HOST_CXXFLAGS}" LDFLAGS="${HOST_LDFLAGS}"
    make ${MAKEOPTS}
    make ${MAKEOPTS} -C src check-security

    make install DESTDIR=${INSTALLPATH}
    cd installed
    find . -name "lib*.la" -delete
    find . -name "lib*.a" -delete
    rm -rf ${DISTNAME}/lib/pkgconfig
    find ${DISTNAME}/bin -type f -executable -exec ../contrib/devtools/split-debug.sh {} {} {}.dbg \;
    find ${DISTNAME}/lib -type f -exec ../contrib/devtools/split-debug.sh {} {} {}.dbg \;
    find ${DISTNAME} -not -name "*.dbg" | sort | tar --no-recursion --mode='u+rw,go+r-w,a+X' --owner=0 --group=0 -c -T - | gzip -9n > ${OUTDIR}/${DISTNAME}-${i}_nousb.tar.gz
    find ${DISTNAME} -name "*.dbg" | sort | tar --no-recursion --mode='u+rw,go+r-w,a+X' --owner=0 --group=0 -c -T - | gzip -9n > ${OUTDIR}/${DISTNAME}-${i}_nousb-debug.tar.gz
    cd ../../
    rm -rf distsrc-${i}
  done
  mkdir -p $OUTDIR/src
  mv $SOURCEDIST $OUTDIR/src<|MERGE_RESOLUTION|>--- conflicted
+++ resolved
@@ -38,16 +38,13 @@
   "dir": "particl-core"
 files: []
 script: |
-<<<<<<< HEAD
+  set -e -o pipefail
   # prepare
   sudo dpkg --add-architecture i386
   sudo apt-get update -y
   #sudo apt-get install -y --force-yes libudev1:i386
   sudo ln -sf /usr/include/asm-generic /usr/include/asm
   sudo ln -sf /usr/include/x86_64-linux-gnu/asm/byteorder.h /usr/include/asm/byteorder.h
-=======
-  set -e -o pipefail
->>>>>>> 936ef73f
 
   WRAP_DIR=$HOME/wrapped
   HOSTS="i686-pc-linux-gnu x86_64-linux-gnu arm-linux-gnueabihf aarch64-linux-gnu riscv64-linux-gnu"
