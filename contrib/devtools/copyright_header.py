#!/usr/bin/env python3
# Copyright (c) 2016-2019 The Bitcoin Core developers
# Distributed under the MIT software license, see the accompanying
# file COPYING or http://www.opensource.org/licenses/mit-license.php.

import re
import fnmatch
import sys
import subprocess
import datetime
import os

################################################################################
# file filtering
################################################################################

EXCLUDE = [
    # auto generated:
    'src/qt/bitcoinstrings.cpp',
    'src/chainparamsseeds.h',
    # other external copyrights:
    'src/reverse_iterator.h',
    'src/test/fuzz/FuzzedDataProvider.h',
    'src/tinyformat.h',
    'test/functional/test_framework/bignum.py',
    # python init:
    '*__init__.py',
]
EXCLUDE_COMPILED = re.compile('|'.join([fnmatch.translate(m) for m in EXCLUDE]))

EXCLUDE_DIRS = [
    # git subtrees
    "src/crypto/ctaes/",
    "src/leveldb/",
    "src/secp256k1/",
    "src/univalue/",
<<<<<<< HEAD

    "src/unilib/",
    "src/lz4/",
=======
    "src/crc32c/",
>>>>>>> 98264e2c
]

INCLUDE = ['*.h', '*.cpp', '*.cc', '*.c', '*.mm', '*.py', '*.sh', '*.bash-completion']
INCLUDE_COMPILED = re.compile('|'.join([fnmatch.translate(m) for m in INCLUDE]))

def applies_to_file(filename):
    for excluded_dir in EXCLUDE_DIRS:
        if filename.startswith(excluded_dir):
            return False
    return ((EXCLUDE_COMPILED.match(filename) is None) and
            (INCLUDE_COMPILED.match(filename) is not None))

################################################################################
# obtain list of files in repo according to INCLUDE and EXCLUDE
################################################################################

GIT_LS_CMD = 'git ls-files --full-name'.split(' ')
GIT_TOPLEVEL_CMD = 'git rev-parse --show-toplevel'.split(' ')

def call_git_ls(base_directory):
    out = subprocess.check_output([*GIT_LS_CMD, base_directory])
    return [f for f in out.decode("utf-8").split('\n') if f != '']

def call_git_toplevel():
    "Returns the absolute path to the project root"
    return subprocess.check_output(GIT_TOPLEVEL_CMD).strip().decode("utf-8")

def get_filenames_to_examine(base_directory):
    "Returns an array of absolute paths to any project files in the base_directory that pass the include/exclude filters"
    root = call_git_toplevel()
    filenames = call_git_ls(base_directory)
    return sorted([os.path.join(root, filename) for filename in filenames if
                   applies_to_file(filename)])

################################################################################
# define and compile regexes for the patterns we are looking for
################################################################################


COPYRIGHT_WITH_C = r'Copyright \(c\)'
COPYRIGHT_WITHOUT_C = 'Copyright'
ANY_COPYRIGHT_STYLE = '(%s|%s)' % (COPYRIGHT_WITH_C, COPYRIGHT_WITHOUT_C)

YEAR = "20[0-9][0-9]"
YEAR_RANGE = '(%s)(-%s)?' % (YEAR, YEAR)
YEAR_LIST = '(%s)(, %s)+' % (YEAR, YEAR)
ANY_YEAR_STYLE = '(%s|%s)' % (YEAR_RANGE, YEAR_LIST)
ANY_COPYRIGHT_STYLE_OR_YEAR_STYLE = ("%s %s" % (ANY_COPYRIGHT_STYLE,
                                                ANY_YEAR_STYLE))

ANY_COPYRIGHT_COMPILED = re.compile(ANY_COPYRIGHT_STYLE_OR_YEAR_STYLE)

def compile_copyright_regex(copyright_style, year_style, name):
    return re.compile(r'%s %s,? %s( +\*)?\n' % (copyright_style, year_style, name))

EXPECTED_HOLDER_NAMES = [
    r"Satoshi Nakamoto",
    r"The Bitcoin Core developers",
    r"BitPay Inc\.",
    r"University of Illinois at Urbana-Champaign\.",
    r"Pieter Wuille",
    r"Wladimir J\. van der Laan",
    r"Jeff Garzik",
    r"Jan-Klaas Kollhof",
    r"ArtForz -- public domain half-a-node",
    r"Intel Corporation ?",
    r"The Zcash developers",
    r"Jeremy Rubin",

    r"The PPCoin developers\n",
    r"The BlackCoin developers\n",
    r"The ShadowCoin developers\n",
    r"The Particl Core developers\n",
]

DOMINANT_STYLE_COMPILED = {}
YEAR_LIST_STYLE_COMPILED = {}
WITHOUT_C_STYLE_COMPILED = {}

for holder_name in EXPECTED_HOLDER_NAMES:
    DOMINANT_STYLE_COMPILED[holder_name] = (
        compile_copyright_regex(COPYRIGHT_WITH_C, YEAR_RANGE, holder_name))
    YEAR_LIST_STYLE_COMPILED[holder_name] = (
        compile_copyright_regex(COPYRIGHT_WITH_C, YEAR_LIST, holder_name))
    WITHOUT_C_STYLE_COMPILED[holder_name] = (
        compile_copyright_regex(COPYRIGHT_WITHOUT_C, ANY_YEAR_STYLE,
                                holder_name))

################################################################################
# search file contents for copyright message of particular category
################################################################################

def get_count_of_copyrights_of_any_style_any_holder(contents):
    return len(ANY_COPYRIGHT_COMPILED.findall(contents))

def file_has_dominant_style_copyright_for_holder(contents, holder_name):
    match = DOMINANT_STYLE_COMPILED[holder_name].search(contents)
    return match is not None

def file_has_year_list_style_copyright_for_holder(contents, holder_name):
    match = YEAR_LIST_STYLE_COMPILED[holder_name].search(contents)
    return match is not None

def file_has_without_c_style_copyright_for_holder(contents, holder_name):
    match = WITHOUT_C_STYLE_COMPILED[holder_name].search(contents)
    return match is not None

################################################################################
# get file info
################################################################################

def read_file(filename):
    return open(filename, 'r', encoding="utf8").read()

def gather_file_info(filename):
    info = {}
    info['filename'] = filename
    c = read_file(filename)
    info['contents'] = c

    info['all_copyrights'] = get_count_of_copyrights_of_any_style_any_holder(c)

    info['classified_copyrights'] = 0
    info['dominant_style'] = {}
    info['year_list_style'] = {}
    info['without_c_style'] = {}
    for holder_name in EXPECTED_HOLDER_NAMES:
        has_dominant_style = (
            file_has_dominant_style_copyright_for_holder(c, holder_name))
        has_year_list_style = (
            file_has_year_list_style_copyright_for_holder(c, holder_name))
        has_without_c_style = (
            file_has_without_c_style_copyright_for_holder(c, holder_name))
        info['dominant_style'][holder_name] = has_dominant_style
        info['year_list_style'][holder_name] = has_year_list_style
        info['without_c_style'][holder_name] = has_without_c_style
        if has_dominant_style or has_year_list_style or has_without_c_style:
            info['classified_copyrights'] = info['classified_copyrights'] + 1
    return info

################################################################################
# report execution
################################################################################

SEPARATOR = '-'.join(['' for _ in range(80)])

def print_filenames(filenames, verbose):
    if not verbose:
        return
    for filename in filenames:
        print("\t%s" % filename)

def print_report(file_infos, verbose):
    print(SEPARATOR)
    examined = [i['filename'] for i in file_infos]
    print("%d files examined according to INCLUDE and EXCLUDE fnmatch rules" %
          len(examined))
    print_filenames(examined, verbose)

    print(SEPARATOR)
    print('')
    zero_copyrights = [i['filename'] for i in file_infos if
                       i['all_copyrights'] == 0]
    print("%4d with zero copyrights" % len(zero_copyrights))
    print_filenames(zero_copyrights, verbose)
    one_copyright = [i['filename'] for i in file_infos if
                     i['all_copyrights'] == 1]
    print("%4d with one copyright" % len(one_copyright))
    print_filenames(one_copyright, verbose)
    two_copyrights = [i['filename'] for i in file_infos if
                      i['all_copyrights'] == 2]
    print("%4d with two copyrights" % len(two_copyrights))
    print_filenames(two_copyrights, verbose)
    three_copyrights = [i['filename'] for i in file_infos if
                        i['all_copyrights'] == 3]
    print("%4d with three copyrights" % len(three_copyrights))
    print_filenames(three_copyrights, verbose)
    four_or_more_copyrights = [i['filename'] for i in file_infos if
                               i['all_copyrights'] >= 4]
    print("%4d with four or more copyrights" % len(four_or_more_copyrights))
    print_filenames(four_or_more_copyrights, verbose)
    print('')
    print(SEPARATOR)
    print('Copyrights with dominant style:\ne.g. "Copyright (c)" and '
          '"<year>" or "<startYear>-<endYear>":\n')
    for holder_name in EXPECTED_HOLDER_NAMES:
        dominant_style = [i['filename'] for i in file_infos if
                          i['dominant_style'][holder_name]]
        if len(dominant_style) > 0:
            print("%4d with '%s'" % (len(dominant_style),
                                     holder_name.replace('\n', '\\n')))
            print_filenames(dominant_style, verbose)
    print('')
    print(SEPARATOR)
    print('Copyrights with year list style:\ne.g. "Copyright (c)" and '
          '"<year1>, <year2>, ...":\n')
    for holder_name in EXPECTED_HOLDER_NAMES:
        year_list_style = [i['filename'] for i in file_infos if
                           i['year_list_style'][holder_name]]
        if len(year_list_style) > 0:
            print("%4d with '%s'" % (len(year_list_style),
                                     holder_name.replace('\n', '\\n')))
            print_filenames(year_list_style, verbose)
    print('')
    print(SEPARATOR)
    print('Copyrights with no "(c)" style:\ne.g. "Copyright" and "<year>" or '
          '"<startYear>-<endYear>":\n')
    for holder_name in EXPECTED_HOLDER_NAMES:
        without_c_style = [i['filename'] for i in file_infos if
                           i['without_c_style'][holder_name]]
        if len(without_c_style) > 0:
            print("%4d with '%s'" % (len(without_c_style),
                                     holder_name.replace('\n', '\\n')))
            print_filenames(without_c_style, verbose)

    print('')
    print(SEPARATOR)

    unclassified_copyrights = [i['filename'] for i in file_infos if
                               i['classified_copyrights'] < i['all_copyrights']]
    print("%d with unexpected copyright holder names" %
          len(unclassified_copyrights))
    print_filenames(unclassified_copyrights, verbose)
    print(SEPARATOR)

def exec_report(base_directory, verbose):
    filenames = get_filenames_to_examine(base_directory)
    file_infos = [gather_file_info(f) for f in filenames]
    print_report(file_infos, verbose)

################################################################################
# report cmd
################################################################################

REPORT_USAGE = """
Produces a report of all copyright header notices found inside the source files
of a repository.

Usage:
    $ ./copyright_header.py report <base_directory> [verbose]

Arguments:
    <base_directory> - The base directory of a bitcoin source code repository.
    [verbose] - Includes a list of every file of each subcategory in the report.
"""

def report_cmd(argv):
    if len(argv) == 2:
        sys.exit(REPORT_USAGE)

    base_directory = argv[2]
    if not os.path.exists(base_directory):
        sys.exit("*** bad <base_directory>: %s" % base_directory)

    if len(argv) == 3:
        verbose = False
    elif argv[3] == 'verbose':
        verbose = True
    else:
        sys.exit("*** unknown argument: %s" % argv[2])

    exec_report(base_directory, verbose)

################################################################################
# query git for year of last change
################################################################################

GIT_LOG_CMD = "git log --pretty=format:%%ai %s"

def call_git_log(filename):
    out = subprocess.check_output((GIT_LOG_CMD % filename).split(' '))
    return out.decode("utf-8").split('\n')

def get_git_change_years(filename):
    git_log_lines = call_git_log(filename)
    if len(git_log_lines) == 0:
        return [datetime.date.today().year]
    # timestamp is in ISO 8601 format. e.g. "2016-09-05 14:25:32 -0600"
    return [line.split(' ')[0].split('-')[0] for line in git_log_lines]

def get_most_recent_git_change_year(filename):
    return max(get_git_change_years(filename))

################################################################################
# read and write to file
################################################################################

def read_file_lines(filename):
    f = open(filename, 'r', encoding="utf8")
    file_lines = f.readlines()
    f.close()
    return file_lines

def write_file_lines(filename, file_lines):
    f = open(filename, 'w', encoding="utf8")
    f.write(''.join(file_lines))
    f.close()

################################################################################
# update header years execution
################################################################################

COPYRIGHT = r'Copyright \(c\)'
YEAR = "20[0-9][0-9]"
YEAR_RANGE = '(%s)(-%s)?' % (YEAR, YEAR)
HOLDER = 'The Bitcoin Core developers'
UPDATEABLE_LINE_COMPILED = re.compile(' '.join([COPYRIGHT, YEAR_RANGE, HOLDER]))

def get_updatable_copyright_line(file_lines):
    index = 0
    for line in file_lines:
        if UPDATEABLE_LINE_COMPILED.search(line) is not None:
            return index, line
        index = index + 1
    return None, None

def parse_year_range(year_range):
    year_split = year_range.split('-')
    start_year = year_split[0]
    if len(year_split) == 1:
        return start_year, start_year
    return start_year, year_split[1]

def year_range_to_str(start_year, end_year):
    if start_year == end_year:
        return start_year
    return "%s-%s" % (start_year, end_year)

def create_updated_copyright_line(line, last_git_change_year):
    copyright_splitter = 'Copyright (c) '
    copyright_split = line.split(copyright_splitter)
    # Preserve characters on line that are ahead of the start of the copyright
    # notice - they are part of the comment block and vary from file-to-file.
    before_copyright = copyright_split[0]
    after_copyright = copyright_split[1]

    space_split = after_copyright.split(' ')
    year_range = space_split[0]
    start_year, end_year = parse_year_range(year_range)
    if end_year == last_git_change_year:
        return line
    return (before_copyright + copyright_splitter +
            year_range_to_str(start_year, last_git_change_year) + ' ' +
            ' '.join(space_split[1:]))

def update_updatable_copyright(filename):
    file_lines = read_file_lines(filename)
    index, line = get_updatable_copyright_line(file_lines)
    if not line:
        print_file_action_message(filename, "No updatable copyright.")
        return
    last_git_change_year = get_most_recent_git_change_year(filename)
    new_line = create_updated_copyright_line(line, last_git_change_year)
    if line == new_line:
        print_file_action_message(filename, "Copyright up-to-date.")
        return
    file_lines[index] = new_line
    write_file_lines(filename, file_lines)
    print_file_action_message(filename,
                              "Copyright updated! -> %s" % last_git_change_year)

def exec_update_header_year(base_directory):
    for filename in get_filenames_to_examine(base_directory):
        update_updatable_copyright(filename)

################################################################################
# update cmd
################################################################################

UPDATE_USAGE = """
Updates all the copyright headers of "The Bitcoin Core developers" which were
changed in a year more recent than is listed. For example:

// Copyright (c) <firstYear>-<lastYear> The Bitcoin Core developers

will be updated to:

// Copyright (c) <firstYear>-<lastModifiedYear> The Bitcoin Core developers

where <lastModifiedYear> is obtained from the 'git log' history.

This subcommand also handles copyright headers that have only a single year. In those cases:

// Copyright (c) <year> The Bitcoin Core developers

will be updated to:

// Copyright (c) <year>-<lastModifiedYear> The Bitcoin Core developers

where the update is appropriate.

Usage:
    $ ./copyright_header.py update <base_directory>

Arguments:
    <base_directory> - The base directory of a bitcoin source code repository.
"""

def print_file_action_message(filename, action):
    print("%-52s %s" % (filename, action))

def update_cmd(argv):
    if len(argv) != 3:
        sys.exit(UPDATE_USAGE)

    base_directory = argv[2]
    if not os.path.exists(base_directory):
        sys.exit("*** bad base_directory: %s" % base_directory)
    exec_update_header_year(base_directory)

################################################################################
# inserted copyright header format
################################################################################

def get_header_lines(header, start_year, end_year):
    lines = header.split('\n')[1:-1]
    lines[0] = lines[0] % year_range_to_str(start_year, end_year)
    return [line + '\n' for line in lines]

CPP_HEADER = '''
// Copyright (c) %s The Bitcoin Core developers
// Distributed under the MIT software license, see the accompanying
// file COPYING or http://www.opensource.org/licenses/mit-license.php.
'''

def get_cpp_header_lines_to_insert(start_year, end_year):
    return reversed(get_header_lines(CPP_HEADER, start_year, end_year))

SCRIPT_HEADER = '''
# Copyright (c) %s The Bitcoin Core developers
# Distributed under the MIT software license, see the accompanying
# file COPYING or http://www.opensource.org/licenses/mit-license.php.
'''

def get_script_header_lines_to_insert(start_year, end_year):
    return reversed(get_header_lines(SCRIPT_HEADER, start_year, end_year))

################################################################################
# query git for year of last change
################################################################################

def get_git_change_year_range(filename):
    years = get_git_change_years(filename)
    return min(years), max(years)

################################################################################
# check for existing core copyright
################################################################################

def file_already_has_core_copyright(file_lines):
    index, _ = get_updatable_copyright_line(file_lines)
    return index is not None

################################################################################
# insert header execution
################################################################################

def file_has_hashbang(file_lines):
    if len(file_lines) < 1:
        return False
    if len(file_lines[0]) <= 2:
        return False
    return file_lines[0][:2] == '#!'

def insert_script_header(filename, file_lines, start_year, end_year):
    if file_has_hashbang(file_lines):
        insert_idx = 1
    else:
        insert_idx = 0
    header_lines = get_script_header_lines_to_insert(start_year, end_year)
    for line in header_lines:
        file_lines.insert(insert_idx, line)
    write_file_lines(filename, file_lines)

def insert_cpp_header(filename, file_lines, start_year, end_year):
    file_lines.insert(0, '\n')
    header_lines = get_cpp_header_lines_to_insert(start_year, end_year)
    for line in header_lines:
        file_lines.insert(0, line)
    write_file_lines(filename, file_lines)

def exec_insert_header(filename, style):
    file_lines = read_file_lines(filename)
    if file_already_has_core_copyright(file_lines):
        sys.exit('*** %s already has a copyright by The Bitcoin Core developers'
                 % (filename))
    start_year, end_year = get_git_change_year_range(filename)
    if style in ['python', 'shell']:
        insert_script_header(filename, file_lines, start_year, end_year)
    else:
        insert_cpp_header(filename, file_lines, start_year, end_year)

################################################################################
# insert cmd
################################################################################

INSERT_USAGE = """
Inserts a copyright header for "The Bitcoin Core developers" at the top of the
file in either Python or C++ style as determined by the file extension. If the
file is a Python file and it has a '#!' starting the first line, the header is
inserted in the line below it.

The copyright dates will be set to be:

"<year_introduced>-<current_year>"

where <year_introduced> is according to the 'git log' history. If
<year_introduced> is equal to <current_year>, the date will be set to be:

"<current_year>"

If the file already has a copyright for "The Bitcoin Core developers", the
script will exit.

Usage:
    $ ./copyright_header.py insert <file>

Arguments:
    <file> - A source file in the bitcoin repository.
"""

def insert_cmd(argv):
    if len(argv) != 3:
        sys.exit(INSERT_USAGE)

    filename = argv[2]
    if not os.path.isfile(filename):
        sys.exit("*** bad filename: %s" % filename)
    _, extension = os.path.splitext(filename)
    if extension not in ['.h', '.cpp', '.cc', '.c', '.py', '.sh']:
        sys.exit("*** cannot insert for file extension %s" % extension)

    if extension == '.py':
        style = 'python'
    elif extension == '.sh':
        style = 'shell'
    else:
        style = 'cpp'
    exec_insert_header(filename, style)

################################################################################
# UI
################################################################################

USAGE = """
copyright_header.py - utilities for managing copyright headers of 'The Bitcoin
Core developers' in repository source files.

Usage:
    $ ./copyright_header <subcommand>

Subcommands:
    report
    update
    insert

To see subcommand usage, run them without arguments.
"""

SUBCOMMANDS = ['report', 'update', 'insert']

if __name__ == "__main__":
    if len(sys.argv) == 1:
        sys.exit(USAGE)
    subcommand = sys.argv[1]
    if subcommand not in SUBCOMMANDS:
        sys.exit(USAGE)
    if subcommand == 'report':
        report_cmd(sys.argv)
    elif subcommand == 'update':
        update_cmd(sys.argv)
    elif subcommand == 'insert':
        insert_cmd(sys.argv)<|MERGE_RESOLUTION|>--- conflicted
+++ resolved
@@ -34,13 +34,10 @@
     "src/leveldb/",
     "src/secp256k1/",
     "src/univalue/",
-<<<<<<< HEAD
+    "src/crc32c/",
 
     "src/unilib/",
     "src/lz4/",
-=======
-    "src/crc32c/",
->>>>>>> 98264e2c
 ]
 
 INCLUDE = ['*.h', '*.cpp', '*.cc', '*.c', '*.mm', '*.py', '*.sh', '*.bash-completion']
