--- conflicted
+++ resolved
@@ -91,25 +91,6 @@
     return re.compile(r'%s %s,? %s( +\*)?\n' % (copyright_style, year_style, name))
 
 EXPECTED_HOLDER_NAMES = [
-<<<<<<< HEAD
-    "Satoshi Nakamoto\n",
-    "The Bitcoin Core developers\n",
-    "BitPay Inc\.\n",
-    "University of Illinois at Urbana-Champaign\.\n",
-    "Pieter Wuille\n",
-    "Wladimir J. van der Laan\n",
-    "Jeff Garzik\n",
-    "Jan-Klaas Kollhof\n",
-    "ArtForz -- public domain half-a-node\n",
-    "Intel Corporation",
-    "The Zcash developers",
-    "Jeremy Rubin",
-
-    "The PPCoin developers\n",
-    "The BlackCoin developers\n",
-    "The ShadowCoin developers\n",
-    "The Particl Core developers\n",
-=======
     r"Satoshi Nakamoto",
     r"The Bitcoin Core developers",
     r"BitPay Inc\.",
@@ -122,7 +103,11 @@
     r"Intel Corporation ?",
     r"The Zcash developers",
     r"Jeremy Rubin",
->>>>>>> 5667b0d7
+
+    r"The PPCoin developers\n",
+    r"The BlackCoin developers\n",
+    r"The ShadowCoin developers\n",
+    r"The Particl Core developers\n",
 ]
 
 DOMINANT_STYLE_COMPILED = {}
