dnl require autoconf 2.60 (AS_ECHO/AS_ECHO_N)
AC_PREREQ([2.60])
define(_CLIENT_VERSION_MAJOR, 0)
define(_CLIENT_VERSION_MINOR, 19)
define(_CLIENT_VERSION_REVISION, 99)
define(_CLIENT_VERSION_PARTICL, 1)
define(_CLIENT_VERSION_BUILD, 0)
define(_CLIENT_VERSION_RC, 0)
define(_CLIENT_VERSION_IS_RELEASE, false)
define(_COPYRIGHT_YEAR, 2019)
define(_COPYRIGHT_HOLDERS,[The %s developers])
define(_COPYRIGHT_HOLDERS_SUBSTITUTION,[[Particl Core]])
AC_INIT([Particl Core],[_CLIENT_VERSION_MAJOR._CLIENT_VERSION_MINOR._CLIENT_VERSION_REVISION._CLIENT_VERSION_PARTICL],[https://github.com/particl/particl-core/issues],[particl],[https://particl.io/])
AC_CONFIG_SRCDIR([src/validation.cpp])
AC_CONFIG_HEADERS([src/config/bitcoin-config.h])
AC_CONFIG_AUX_DIR([build-aux])
AC_CONFIG_MACRO_DIR([build-aux/m4])

BITCOIN_DAEMON_NAME=particld
BITCOIN_GUI_NAME=particl-qt
BITCOIN_CLI_NAME=particl-cli
BITCOIN_TX_NAME=particl-tx
BITCOIN_WALLET_TOOL_NAME=particl-wallet

dnl Unless the user specified ARFLAGS, force it to be cr
AC_ARG_VAR(ARFLAGS, [Flags for the archiver, defaults to <cr> if not set])
if test "x${ARFLAGS+set}" != "xset"; then
  ARFLAGS="cr"
fi

AC_CANONICAL_HOST

AH_TOP([#ifndef BITCOIN_CONFIG_H])
AH_TOP([#define BITCOIN_CONFIG_H])
AH_BOTTOM([#endif //BITCOIN_CONFIG_H])

dnl faketime breaks configure and is only needed for make. Disable it here.
unset FAKETIME

dnl Automake init set-up and checks
AM_INIT_AUTOMAKE([no-define subdir-objects foreign])

dnl faketime messes with timestamps and causes configure to be re-run.
dnl --disable-maintainer-mode can be used to bypass this.
AM_MAINTAINER_MODE([enable])

dnl make the compilation flags quiet unless V=1 is used
m4_ifdef([AM_SILENT_RULES], [AM_SILENT_RULES([yes])])

dnl Compiler checks (here before libtool).
if test "x${CXXFLAGS+set}" = "xset"; then
  CXXFLAGS_overridden=yes
else
  CXXFLAGS_overridden=no
fi
AC_PROG_CXX
AC_PROG_CC

dnl By default, libtool for mingw refuses to link static libs into a dll for
dnl fear of mixing pic/non-pic objects, and import/export complications. Since
dnl we have those under control, re-enable that functionality.
case $host in
  *mingw*)
     lt_cv_deplibs_check_method="pass_all"
  ;;
esac
dnl Require C++11 compiler (no GNU extensions)
AX_CXX_COMPILE_STDCXX([11], [noext], [mandatory], [nodefault])
dnl Check if -latomic is required for <std::atomic>
CHECK_ATOMIC

dnl Unless the user specified OBJCXX, force it to be the same as CXX. This ensures
dnl that we get the same -std flags for both.
m4_ifdef([AC_PROG_OBJCXX],[
if test "x${OBJCXX+set}" = "x"; then
  OBJCXX="${CXX}"
fi
AC_PROG_OBJCXX
])

dnl Since libtool 1.5.2 (released 2004-01-25), on Linux libtool no longer
dnl sets RPATH for any directories in the dynamic linker search path.
dnl See more: https://wiki.debian.org/RpathIssue
LT_PREREQ([1.5.2])
dnl Libtool init checks.
LT_INIT([pic-only])

dnl Check/return PATH for base programs.
AC_PATH_TOOL(AR, ar)
AC_PATH_TOOL(RANLIB, ranlib)
AC_PATH_TOOL(STRIP, strip)
AC_PATH_TOOL(GCOV, gcov)
AC_PATH_PROG(LCOV, lcov)
dnl Python 3.5 is specified in .python-version and should be used if available, see doc/dependencies.md
AC_PATH_PROGS([PYTHON], [python3.5 python3.6 python3.7 python3.8 python3 python])
AC_PATH_PROG(GENHTML, genhtml)
AC_PATH_PROG([GIT], [git])
AC_PATH_PROG(CCACHE,ccache)
AC_PATH_PROG(XGETTEXT,xgettext)
AC_PATH_PROG(HEXDUMP,hexdump)
AC_PATH_TOOL(READELF, readelf)
AC_PATH_TOOL(CPPFILT, c++filt)
AC_PATH_TOOL(OBJCOPY, objcopy)
AC_PATH_PROG(DOXYGEN, doxygen)
if test -z "$DOXYGEN"; then
   AC_MSG_WARN([Doxygen not found])
fi
AM_CONDITIONAL([HAVE_DOXYGEN], [test -n "$DOXYGEN"])

AC_ARG_VAR(PYTHONPATH, Augments the default search path for python module files)

AC_ARG_ENABLE([wallet],
  [AS_HELP_STRING([--disable-wallet],
  [disable wallet (enabled by default)])],
  [enable_wallet=$enableval],
  [enable_wallet=yes])

AC_ARG_ENABLE([usbdevice],
  [AS_HELP_STRING([--enable-usbdevice],
  [enable usbdevice (disabled by default)])],
  [enable_usbdevice=$enableval],
  [enable_usbdevice=no])

AC_ARG_WITH([miniupnpc],
  [AS_HELP_STRING([--with-miniupnpc],
  [enable UPNP (default is yes if libminiupnpc is found)])],
  [use_upnp=$withval],
  [use_upnp=auto])

AC_ARG_ENABLE([upnp-default],
  [AS_HELP_STRING([--enable-upnp-default],
  [if UPNP is enabled, turn it on at startup (default is no)])],
  [use_upnp_default=$enableval],
  [use_upnp_default=no])

AC_ARG_ENABLE(tests,
    AS_HELP_STRING([--disable-tests],[do not compile tests (default is to compile)]),
    [use_tests=$enableval],
    [use_tests=yes])

AC_ARG_ENABLE(gui-tests,
    AS_HELP_STRING([--disable-gui-tests],[do not compile GUI tests (default is to compile if GUI and tests enabled)]),
    [use_gui_tests=$enableval],
    [use_gui_tests=$use_tests])

AC_ARG_WITH([rapidcheck],
  [AS_HELP_STRING([--with-rapidcheck],
  [enable RapidCheck property-based tests (default is yes if librapidcheck is found)])],
  [use_rapidcheck=$withval],
  [use_rapidcheck=auto])

AC_ARG_ENABLE(bench,
    AS_HELP_STRING([--disable-bench],[do not compile benchmarks (default is to compile)]),
    [use_bench=$enableval],
    [use_bench=yes])

AC_ARG_ENABLE([extended-functional-tests],
    AS_HELP_STRING([--enable-extended-functional-tests],[enable expensive functional tests when using lcov (default no)]),
    [use_extended_functional_tests=$enableval],
    [use_extended_functional_tests=no])

AC_ARG_ENABLE([fuzz],
    AS_HELP_STRING([--enable-fuzz],
    [enable building of fuzz targets (default no). enabling this will disable all other targets]),
    [enable_fuzz=$enableval],
    [enable_fuzz=no])

AC_ARG_WITH([qrencode],
  [AS_HELP_STRING([--with-qrencode],
  [enable QR code support (default is yes if qt is enabled and libqrencode is found)])],
  [use_qr=$withval],
  [use_qr=auto])

AC_ARG_ENABLE([hardening],
  [AS_HELP_STRING([--disable-hardening],
  [do not attempt to harden the resulting executables (default is to harden when possible)])],
  [use_hardening=$enableval],
  [use_hardening=auto])

AC_ARG_ENABLE([reduce-exports],
  [AS_HELP_STRING([--enable-reduce-exports],
  [attempt to reduce exported symbols in the resulting executables (default is no)])],
  [use_reduce_exports=$enableval],
  [use_reduce_exports=no])

AC_ARG_ENABLE([ccache],
  [AS_HELP_STRING([--disable-ccache],
  [do not use ccache for building (default is to use if found)])],
  [use_ccache=$enableval],
  [use_ccache=auto])

AC_ARG_ENABLE([lcov],
  [AS_HELP_STRING([--enable-lcov],
  [enable lcov testing (default is no)])],
  [use_lcov=$enableval],
  [use_lcov=no])

AC_ARG_ENABLE([lcov-branch-coverage],
  [AS_HELP_STRING([--enable-lcov-branch-coverage],
  [enable lcov testing branch coverage (default is no)])],
  [use_lcov_branch=yes],
  [use_lcov_branch=no])

AC_ARG_ENABLE([glibc-back-compat],
  [AS_HELP_STRING([--enable-glibc-back-compat],
  [enable backwards compatibility with glibc])],
  [use_glibc_compat=$enableval],
  [use_glibc_compat=no])

AC_ARG_ENABLE([threadlocal],
  [AS_HELP_STRING([--enable-threadlocal],
  [enable features that depend on the c++ thread_local keyword (currently just thread names in debug logs). (default is to enabled if there is platform support and glibc-back-compat is not enabled)])],
  [use_thread_local=$enableval],
  [use_thread_local=auto])

AC_ARG_ENABLE([asm],
  [AS_HELP_STRING([--disable-asm],
  [disable assembly routines (enabled by default)])],
  [use_asm=$enableval],
  [use_asm=yes])

if test "x$use_asm" = xyes; then
  AC_DEFINE(USE_ASM, 1, [Define this symbol to build in assembly routines])
fi

AC_ARG_WITH([system-univalue],
  [AS_HELP_STRING([--with-system-univalue],
  [Build with system UniValue (default is no)])],
  [system_univalue=$withval],
  [system_univalue=no]
)
AC_ARG_ENABLE([zmq],
  [AS_HELP_STRING([--disable-zmq],
  [disable ZMQ notifications])],
  [use_zmq=$enableval],
  [use_zmq=yes])

AC_ARG_ENABLE([bip70],
  [AS_HELP_STRING([--enable-bip70],
  [BIP70 (payment protocol) support in the GUI (no longer supported)])],
  [enable_bip70=$enableval],
  [enable_bip70=auto])

if test x$enable_bip70 != xno; then
  AC_MSG_ERROR([BIP70 is no longer supported!])
fi

AC_ARG_ENABLE(man,
    [AS_HELP_STRING([--disable-man],
                    [do not install man pages (default is to install)])],,
    enable_man=yes)
AM_CONDITIONAL(ENABLE_MAN, test "$enable_man" != no)

# Enable debug
AC_ARG_ENABLE([debug],
    [AS_HELP_STRING([--enable-debug],
                    [use compiler flags and macros suited for debugging (default is no)])],
    [enable_debug=$enableval],
    [enable_debug=no])

# Enable different -fsanitize options
AC_ARG_WITH([sanitizers],
    [AS_HELP_STRING([--with-sanitizers],
                    [comma separated list of extra sanitizers to build with (default is none enabled)])],
    [use_sanitizers=$withval])

# Enable gprof profiling
AC_ARG_ENABLE([gprof],
    [AS_HELP_STRING([--enable-gprof],
                    [use gprof profiling compiler flags (default is no)])],
    [enable_gprof=$enableval],
    [enable_gprof=no])

# Turn warnings into errors
AC_ARG_ENABLE([werror],
    [AS_HELP_STRING([--enable-werror],
                    [Treat certain compiler warnings as errors (default is no)])],
    [enable_werror=$enableval],
    [enable_werror=no])

AC_LANG_PUSH([C++])
AX_CHECK_COMPILE_FLAG([-Werror],[CXXFLAG_WERROR="-Werror"],[CXXFLAG_WERROR=""])

if test "x$enable_debug" = xyes; then
  # Clear default -g -O2 flags
  if test "x$CXXFLAGS_overridden" = xno; then
	CXXFLAGS=""
  fi

  # Disable all optimizations
  AX_CHECK_COMPILE_FLAG([-O0], [[DEBUG_CXXFLAGS="$DEBUG_CXXFLAGS -O0"]],,[[$CXXFLAG_WERROR]])

  # Prefer -g3, fall back to -g if that is unavailable.
  AX_CHECK_COMPILE_FLAG(
    [-g3],
    [[DEBUG_CXXFLAGS="$DEBUG_CXXFLAGS -g3"]],
    [AX_CHECK_COMPILE_FLAG([-g],[[DEBUG_CXXFLAGS="$DEBUG_CXXFLAGS -g"]],,[[$CXXFLAG_WERROR]])],
    [[$CXXFLAG_WERROR]])

  AX_CHECK_PREPROC_FLAG([-DDEBUG],[[DEBUG_CPPFLAGS="$DEBUG_CPPFLAGS -DDEBUG"]],,[[$CXXFLAG_WERROR]])
  AX_CHECK_PREPROC_FLAG([-DDEBUG_LOCKORDER],[[DEBUG_CPPFLAGS="$DEBUG_CPPFLAGS -DDEBUG_LOCKORDER"]],,[[$CXXFLAG_WERROR]])
  AX_CHECK_COMPILE_FLAG([-ftrapv],[DEBUG_CXXFLAGS="$DEBUG_CXXFLAGS -ftrapv"],,[[$CXXFLAG_WERROR]])
fi

if test x$use_sanitizers != x; then
  # First check if the compiler accepts flags. If an incompatible pair like
  # -fsanitize=address,thread is used here, this check will fail. This will also
  # fail if a bad argument is passed, e.g. -fsanitize=undfeined
  AX_CHECK_COMPILE_FLAG(
    [[-fsanitize=$use_sanitizers]],
    [[SANITIZER_CXXFLAGS=-fsanitize=$use_sanitizers]],
    [AC_MSG_ERROR([compiler did not accept requested flags])])

  # Some compilers (e.g. GCC) require additional libraries like libasan,
  # libtsan, libubsan, etc. Make sure linking still works with the sanitize
  # flag. This is a separate check so we can give a better error message when
  # the sanitize flags are supported by the compiler but the actual sanitizer
  # libs are missing.
  AX_CHECK_LINK_FLAG(
    [[-fsanitize=$use_sanitizers]],
    [[SANITIZER_LDFLAGS=-fsanitize=$use_sanitizers]],
    [AC_MSG_ERROR([linker did not accept requested flags, you are missing required libraries])],
    [],
    [AC_LANG_PROGRAM([[
    #include <cstdint>
    #include <cstddef>
    extern "C" int LLVMFuzzerTestOneInput(const uint8_t *data, size_t size) { return 0; }
    __attribute__((weak)) // allow for libFuzzer linking
    ]],[[]])])
fi

ERROR_CXXFLAGS=
if test "x$enable_werror" = "xyes"; then
  if test "x$CXXFLAG_WERROR" = "x"; then
    AC_MSG_ERROR("enable-werror set but -Werror is not usable")
  fi
  AX_CHECK_COMPILE_FLAG([-Werror=vla],[ERROR_CXXFLAGS="$ERROR_CXXFLAGS -Werror=vla"],,[[$CXXFLAG_WERROR]])
  AX_CHECK_COMPILE_FLAG([-Werror=switch],[ERROR_CXXFLAGS="$ERROR_CXXFLAGS -Werror=switch"],,[[$CXXFLAG_WERROR]])
  AX_CHECK_COMPILE_FLAG([-Werror=thread-safety-analysis],[ERROR_CXXFLAGS="$ERROR_CXXFLAGS -Werror=thread-safety-analysis"],,[[$CXXFLAG_WERROR]])
fi

if test "x$CXXFLAGS_overridden" = "xno"; then
  AX_CHECK_COMPILE_FLAG([-Wall],[WARN_CXXFLAGS="$WARN_CXXFLAGS -Wall"],,[[$CXXFLAG_WERROR]])
  AX_CHECK_COMPILE_FLAG([-Wextra],[WARN_CXXFLAGS="$WARN_CXXFLAGS -Wextra"],,[[$CXXFLAG_WERROR]])
  AX_CHECK_COMPILE_FLAG([-Wformat],[WARN_CXXFLAGS="$WARN_CXXFLAGS -Wformat"],,[[$CXXFLAG_WERROR]])
  AX_CHECK_COMPILE_FLAG([-Wvla],[WARN_CXXFLAGS="$WARN_CXXFLAGS -Wvla"],,[[$CXXFLAG_WERROR]])
  AX_CHECK_COMPILE_FLAG([-Wswitch],[WARN_CXXFLAGS="$WARN_CXXFLAGS -Wswitch"],,[[$CXXFLAG_WERROR]])
  AX_CHECK_COMPILE_FLAG([-Wformat-security],[WARN_CXXFLAGS="$WARN_CXXFLAGS -Wformat-security"],,[[$CXXFLAG_WERROR]])
  AX_CHECK_COMPILE_FLAG([-Wthread-safety-analysis],[WARN_CXXFLAGS="$WARN_CXXFLAGS -Wthread-safety-analysis"],,[[$CXXFLAG_WERROR]])
  AX_CHECK_COMPILE_FLAG([-Wrange-loop-analysis],[WARN_CXXFLAGS="$WARN_CXXFLAGS -Wrange-loop-analysis"],,[[$CXXFLAG_WERROR]])
  AX_CHECK_COMPILE_FLAG([-Wredundant-decls],[WARN_CXXFLAGS="$WARN_CXXFLAGS -Wredundant-decls"],,[[$CXXFLAG_WERROR]])

  ## Some compilers (gcc) ignore unknown -Wno-* options, but warn about all
  ## unknown options if any other warning is produced. Test the -Wfoo case, and
  ## set the -Wno-foo case if it works.
  AX_CHECK_COMPILE_FLAG([-Wunused-parameter],[NOWARN_CXXFLAGS="$NOWARN_CXXFLAGS -Wno-unused-parameter"],,[[$CXXFLAG_WERROR]])
  AX_CHECK_COMPILE_FLAG([-Wself-assign],[NOWARN_CXXFLAGS="$NOWARN_CXXFLAGS -Wno-self-assign"],,[[$CXXFLAG_WERROR]])
  AX_CHECK_COMPILE_FLAG([-Wunused-local-typedef],[NOWARN_CXXFLAGS="$NOWARN_CXXFLAGS -Wno-unused-local-typedef"],,[[$CXXFLAG_WERROR]])
  AX_CHECK_COMPILE_FLAG([-Wdeprecated-register],[NOWARN_CXXFLAGS="$NOWARN_CXXFLAGS -Wno-deprecated-register"],,[[$CXXFLAG_WERROR]])
  AX_CHECK_COMPILE_FLAG([-Wimplicit-fallthrough],[NOWARN_CXXFLAGS="$NOWARN_CXXFLAGS -Wno-implicit-fallthrough"],,[[$CXXFLAG_WERROR]])
fi

enable_hwcrc32=no
enable_sse41=no
enable_avx2=no
enable_shani=no

if test "x$use_asm" = "xyes"; then

# Check for optional instruction set support. Enabling these does _not_ imply that all code will
# be compiled with them, rather that specific objects/libs may use them after checking for runtime
# compatibility.
AX_CHECK_COMPILE_FLAG([-msse4.2],[[SSE42_CXXFLAGS="-msse4.2"]],,[[$CXXFLAG_WERROR]])
AX_CHECK_COMPILE_FLAG([-msse4.1],[[SSE41_CXXFLAGS="-msse4.1"]],,[[$CXXFLAG_WERROR]])
AX_CHECK_COMPILE_FLAG([-mavx -mavx2],[[AVX2_CXXFLAGS="-mavx -mavx2"]],,[[$CXXFLAG_WERROR]])
AX_CHECK_COMPILE_FLAG([-msse4 -msha],[[SHANI_CXXFLAGS="-msse4 -msha"]],,[[$CXXFLAG_WERROR]])

TEMP_CXXFLAGS="$CXXFLAGS"
CXXFLAGS="$CXXFLAGS $SSE42_CXXFLAGS"
AC_MSG_CHECKING(for assembler crc32 support)
AC_COMPILE_IFELSE([AC_LANG_PROGRAM([[
    #include <stdint.h>
    #if defined(_MSC_VER)
    #include <intrin.h>
    #elif defined(__GNUC__) && defined(__SSE4_2__)
    #include <nmmintrin.h>
    #endif
  ]],[[
    uint64_t l = 0;
    l = _mm_crc32_u8(l, 0);
    l = _mm_crc32_u32(l, 0);
    l = _mm_crc32_u64(l, 0);
    return l;
  ]])],
 [ AC_MSG_RESULT(yes); enable_hwcrc32=yes],
 [ AC_MSG_RESULT(no)]
)
CXXFLAGS="$TEMP_CXXFLAGS"

TEMP_CXXFLAGS="$CXXFLAGS"
CXXFLAGS="$CXXFLAGS $SSE41_CXXFLAGS"
AC_MSG_CHECKING(for SSE4.1 intrinsics)
AC_COMPILE_IFELSE([AC_LANG_PROGRAM([[
    #include <stdint.h>
    #include <immintrin.h>
  ]],[[
    __m128i l = _mm_set1_epi32(0);
    return _mm_extract_epi32(l, 3);
  ]])],
 [ AC_MSG_RESULT(yes); enable_sse41=yes; AC_DEFINE(ENABLE_SSE41, 1, [Define this symbol to build code that uses SSE4.1 intrinsics]) ],
 [ AC_MSG_RESULT(no)]
)
CXXFLAGS="$TEMP_CXXFLAGS"

TEMP_CXXFLAGS="$CXXFLAGS"
CXXFLAGS="$CXXFLAGS $AVX2_CXXFLAGS"
AC_MSG_CHECKING(for AVX2 intrinsics)
AC_COMPILE_IFELSE([AC_LANG_PROGRAM([[
    #include <stdint.h>
    #include <immintrin.h>
  ]],[[
    __m256i l = _mm256_set1_epi32(0);
    return _mm256_extract_epi32(l, 7);
  ]])],
 [ AC_MSG_RESULT(yes); enable_avx2=yes; AC_DEFINE(ENABLE_AVX2, 1, [Define this symbol to build code that uses AVX2 intrinsics]) ],
 [ AC_MSG_RESULT(no)]
)
CXXFLAGS="$TEMP_CXXFLAGS"

TEMP_CXXFLAGS="$CXXFLAGS"
CXXFLAGS="$CXXFLAGS $SHANI_CXXFLAGS"
AC_MSG_CHECKING(for SHA-NI intrinsics)
AC_COMPILE_IFELSE([AC_LANG_PROGRAM([[
    #include <stdint.h>
    #include <immintrin.h>
  ]],[[
    __m128i i = _mm_set1_epi32(0);
    __m128i j = _mm_set1_epi32(1);
    __m128i k = _mm_set1_epi32(2);
    return _mm_extract_epi32(_mm_sha256rnds2_epu32(i, i, k), 0);
  ]])],
 [ AC_MSG_RESULT(yes); enable_shani=yes; AC_DEFINE(ENABLE_SHANI, 1, [Define this symbol to build code that uses SHA-NI intrinsics]) ],
 [ AC_MSG_RESULT(no)]
)
CXXFLAGS="$TEMP_CXXFLAGS"

fi

CPPFLAGS="$CPPFLAGS -DHAVE_BUILD_INFO -D__STDC_FORMAT_MACROS"

AC_ARG_WITH([utils],
  [AS_HELP_STRING([--with-utils],
  [build bitcoin-cli bitcoin-tx bitcoin-wallet (default=yes)])],
  [build_bitcoin_utils=$withval],
  [build_bitcoin_utils=yes])

AC_ARG_ENABLE([util-cli],
  [AS_HELP_STRING([--enable-util-cli],
  [build bitcoin-cli])],
  [build_bitcoin_cli=$enableval],
  [build_bitcoin_cli=$build_bitcoin_utils])

AC_ARG_ENABLE([util-tx],
  [AS_HELP_STRING([--enable-util-tx],
  [build bitcoin-tx])],
  [build_bitcoin_tx=$enableval],
  [build_bitcoin_tx=$build_bitcoin_utils])

AC_ARG_ENABLE([util-wallet],
  [AS_HELP_STRING([--enable-util-wallet],
  [build bitcoin-wallet])],
  [build_bitcoin_wallet=$enableval],
  [build_bitcoin_wallet=$build_bitcoin_utils])

AC_ARG_WITH([libs],
  [AS_HELP_STRING([--with-libs],
  [build libraries (default=yes)])],
  [build_bitcoin_libs=$withval],
  [build_bitcoin_libs=yes])

AC_ARG_WITH([daemon],
  [AS_HELP_STRING([--with-daemon],
  [build bitcoind daemon (default=yes)])],
  [build_bitcoind=$withval],
  [build_bitcoind=yes])


use_pkgconfig=yes
case $host in
  *mingw*)

     #pkgconfig does more harm than good with MinGW
     use_pkgconfig=no

     TARGET_OS=windows
     AC_CHECK_LIB([mingwthrd],      [main],, AC_MSG_ERROR(libmingwthrd missing))
     AC_CHECK_LIB([kernel32],      [main],, AC_MSG_ERROR(libkernel32 missing))
     AC_CHECK_LIB([user32],      [main],, AC_MSG_ERROR(libuser32 missing))
     AC_CHECK_LIB([gdi32],      [main],, AC_MSG_ERROR(libgdi32 missing))
     AC_CHECK_LIB([comdlg32],      [main],, AC_MSG_ERROR(libcomdlg32 missing))
     AC_CHECK_LIB([winspool],      [main],, AC_MSG_ERROR(libwinspool missing))
     AC_CHECK_LIB([winmm],      [main],, AC_MSG_ERROR(libwinmm missing))
     AC_CHECK_LIB([shell32],      [main],, AC_MSG_ERROR(libshell32 missing))
     AC_CHECK_LIB([comctl32],      [main],, AC_MSG_ERROR(libcomctl32 missing))
     AC_CHECK_LIB([ole32],      [main],, AC_MSG_ERROR(libole32 missing))
     AC_CHECK_LIB([oleaut32],      [main],, AC_MSG_ERROR(liboleaut32 missing))
     AC_CHECK_LIB([uuid],      [main],, AC_MSG_ERROR(libuuid missing))
     AC_CHECK_LIB([rpcrt4],      [main],, AC_MSG_ERROR(librpcrt4 missing))
     AC_CHECK_LIB([advapi32],      [main],, AC_MSG_ERROR(libadvapi32 missing))
     AC_CHECK_LIB([ws2_32],      [main],, AC_MSG_ERROR(libws2_32 missing))
     AC_CHECK_LIB([mswsock],      [main],, AC_MSG_ERROR(libmswsock missing))
     AC_CHECK_LIB([shlwapi],      [main],, AC_MSG_ERROR(libshlwapi missing))
     AC_CHECK_LIB([iphlpapi],      [main],, AC_MSG_ERROR(libiphlpapi missing))
     AC_CHECK_LIB([crypt32],      [main],, AC_MSG_ERROR(libcrypt32 missing))

     # -static is interpreted by libtool, where it has a different meaning.
     # In libtool-speak, it's -all-static.
     AX_CHECK_LINK_FLAG([[-static]],[LIBTOOL_APP_LDFLAGS="$LIBTOOL_APP_LDFLAGS -all-static"])

     AC_PATH_PROG([MAKENSIS], [makensis], none)
     if test x$MAKENSIS = xnone; then
       AC_MSG_WARN("makensis not found. Cannot create installer.")
     fi

     AC_PATH_TOOL(WINDRES, windres, none)
     if test x$WINDRES = xnone; then
       AC_MSG_ERROR("windres not found")
     fi

     CPPFLAGS="$CPPFLAGS -D_MT -DWIN32 -D_WINDOWS -DBOOST_THREAD_USE_LIB -D_WIN32_WINNT=0x0601"
     LEVELDB_TARGET_FLAGS="-DOS_WINDOWS"
     if test "x$CXXFLAGS_overridden" = "xno"; then
       CXXFLAGS="$CXXFLAGS -w"
     fi
     case $host in
       i?86-*) WINDOWS_BITS=32 ;;
       x86_64-*) WINDOWS_BITS=64 ;;
       *) AC_MSG_ERROR("Could not determine win32/win64 for installer") ;;
     esac
     AC_SUBST(WINDOWS_BITS)

     dnl libtool insists upon adding -nostdlib and a list of objects/libs to link against.
     dnl That breaks our ability to build dll's with static libgcc/libstdc++/libssp. Override
     dnl its command here, with the predeps/postdeps removed, and -static inserted. Postdeps are
     dnl also overridden to prevent their insertion later.
     dnl This should only affect dll's.
     archive_cmds_CXX="\$CC -shared \$libobjs \$deplibs \$compiler_flags -static -o \$output_objdir/\$soname \${wl}--enable-auto-image-base -Xlinker --out-implib -Xlinker \$lib"
     postdeps_CXX=

     ;;
  *darwin*)
     TARGET_OS=darwin
     LEVELDB_TARGET_FLAGS="-DOS_MACOSX"
     if  test x$cross_compiling != xyes; then
       BUILD_OS=darwin
       AC_PATH_PROGS([RSVG_CONVERT], [rsvg-convert rsvg],rsvg-convert)
       AC_CHECK_PROG([BREW],brew, brew)
       if test x$BREW = xbrew; then
         dnl These Homebrew packages may be keg-only, meaning that they won't be found
         dnl in expected paths because they may conflict with system files. Ask
         dnl Homebrew where each one is located, then adjust paths accordingly.
         dnl It's safe to add these paths even if the functionality is disabled by
         dnl the user (--without-wallet or --without-gui for example).

         openssl_prefix=`$BREW --prefix openssl 2>/dev/null`
         bdb_prefix=`$BREW --prefix berkeley-db4 2>/dev/null`
         qt5_prefix=`$BREW --prefix qt5 2>/dev/null`
         if test x$openssl_prefix != x; then
           PKG_CONFIG_PATH="$openssl_prefix/lib/pkgconfig:$PKG_CONFIG_PATH"
           export PKG_CONFIG_PATH
         fi
         if test x$bdb_prefix != x; then
           CPPFLAGS="$CPPFLAGS -I$bdb_prefix/include"
           LIBS="$LIBS -L$bdb_prefix/lib"
         fi
         if test x$qt5_prefix != x; then
           PKG_CONFIG_PATH="$qt5_prefix/lib/pkgconfig:$PKG_CONFIG_PATH"
           export PKG_CONFIG_PATH
         fi
       fi
     else
       case $build_os in
         *darwin*)
           BUILD_OS=darwin
           ;;
         *)
           AC_PATH_TOOL([INSTALLNAMETOOL], [install_name_tool], install_name_tool)
           AC_PATH_TOOL([OTOOL], [otool], otool)
           AC_PATH_PROGS([GENISOIMAGE], [genisoimage mkisofs],genisoimage)
           AC_PATH_PROGS([RSVG_CONVERT], [rsvg-convert rsvg],rsvg-convert)
           AC_PATH_PROGS([IMAGEMAGICK_CONVERT], [convert],convert)
           AC_PATH_PROGS([TIFFCP], [tiffcp],tiffcp)

           dnl libtool will try to strip the static lib, which is a problem for
           dnl cross-builds because strip attempts to call a hard-coded ld,
           dnl which may not exist in the path. Stripping the .a is not
           dnl necessary, so just disable it.
           old_striplib=
           ;;
       esac
     fi

     AX_CHECK_LINK_FLAG([[-Wl,-headerpad_max_install_names]], [LDFLAGS="$LDFLAGS -Wl,-headerpad_max_install_names"])
     CPPFLAGS="$CPPFLAGS -DMAC_OSX -DOBJC_OLD_DISPATCH_PROTOTYPES=0"
     OBJCXXFLAGS="$CXXFLAGS"
     ;;
   *android*)
     dnl make sure android stays above linux for hosts like *linux-android*
     LEVELDB_TARGET_FLAGS="-DOS_ANDROID"
     ;;
   *linux*)
     TARGET_OS=linux
     LEVELDB_TARGET_FLAGS="-DOS_LINUX"
     ;;
   *kfreebsd*)
     LEVELDB_TARGET_FLAGS="-DOS_KFREEBSD"
     ;;
   *freebsd*)
     LEVELDB_TARGET_FLAGS="-DOS_FREEBSD"
     ;;
   *openbsd*)
     LEVELDB_TARGET_FLAGS="-DOS_OPENBSD"
     ;;
   *netbsd*)
     LEVELDB_TARGET_FLAGS="-DOS_NETBSD"
     ;;
   *dragonfly*)
     LEVELDB_TARGET_FLAGS="-DOS_DRAGONFLYBSD"
     ;;
   *solaris*)
     LEVELDB_TARGET_FLAGS="-DOS_SOLARIS"
     ;;
   *hpux*)
     LEVELDB_TARGET_FLAGS="-DOS_HPUX"
     ;;
   *)
     AC_MSG_ERROR(Cannot build leveldb for $host. Please file a bug report.)
     ;;
esac

if test x$use_pkgconfig = xyes; then
  m4_ifndef([PKG_PROG_PKG_CONFIG], [AC_MSG_ERROR(PKG_PROG_PKG_CONFIG macro not found. Please install pkg-config and re-run autogen.sh.)])
  m4_ifdef([PKG_PROG_PKG_CONFIG], [
  PKG_PROG_PKG_CONFIG
  if test x"$PKG_CONFIG" = "x"; then
    AC_MSG_ERROR(pkg-config not found.)
  fi
  ])
fi

if test x$use_extended_functional_tests != xno; then
  AC_SUBST(EXTENDED_FUNCTIONAL_TESTS, --extended)
fi

if test x$use_lcov = xyes; then
  if test x$LCOV = x; then
    AC_MSG_ERROR("lcov testing requested but lcov not found")
  fi
  if test x$GCOV = x; then
    AC_MSG_ERROR("lcov testing requested but gcov not found")
  fi
  if test x$PYTHON = x; then
    AC_MSG_ERROR("lcov testing requested but python not found")
  fi
  if test x$GENHTML = x; then
    AC_MSG_ERROR("lcov testing requested but genhtml not found")
  fi
  LCOV="$LCOV --gcov-tool=$GCOV"
  AX_CHECK_LINK_FLAG([[--coverage]], [LDFLAGS="$LDFLAGS --coverage"],
    [AC_MSG_ERROR("lcov testing requested but --coverage linker flag does not work")])
  AX_CHECK_COMPILE_FLAG([--coverage],[CXXFLAGS="$CXXFLAGS --coverage"],
    [AC_MSG_ERROR("lcov testing requested but --coverage flag does not work")])
  AC_DEFINE(USE_COVERAGE, 1, [Define this symbol if coverage is enabled])
  CXXFLAGS="$CXXFLAGS -Og"
fi

if test x$use_lcov_branch != xno; then
  AC_SUBST(LCOV_OPTS, "$LCOV_OPTS --rc lcov_branch_coverage=1")
fi

dnl Check for endianness
AC_C_BIGENDIAN

dnl Check for pthread compile/link requirements
AX_PTHREAD

# The following macro will add the necessary defines to bitcoin-config.h, but
# they also need to be passed down to any subprojects. Pull the results out of
# the cache and add them to CPPFLAGS.
AC_SYS_LARGEFILE
# detect POSIX or GNU variant of strerror_r
AC_FUNC_STRERROR_R

if test x$ac_cv_sys_file_offset_bits != x &&
   test x$ac_cv_sys_file_offset_bits != xno &&
   test x$ac_cv_sys_file_offset_bits != xunknown; then
  CPPFLAGS="$CPPFLAGS -D_FILE_OFFSET_BITS=$ac_cv_sys_file_offset_bits"
fi

if test x$ac_cv_sys_large_files != x &&
   test x$ac_cv_sys_large_files != xno &&
   test x$ac_cv_sys_large_files != xunknown; then
  CPPFLAGS="$CPPFLAGS -D_LARGE_FILES=$ac_cv_sys_large_files"
fi

AX_CHECK_LINK_FLAG([[-Wl,--large-address-aware]], [LDFLAGS="$LDFLAGS -Wl,--large-address-aware"])

AX_GCC_FUNC_ATTRIBUTE([visibility])
AX_GCC_FUNC_ATTRIBUTE([dllexport])
AX_GCC_FUNC_ATTRIBUTE([dllimport])

if test x$use_glibc_compat != xno; then

  #glibc absorbed clock_gettime in 2.17. librt (its previous location) is safe to link
  #in anyway for back-compat.
  AC_CHECK_LIB([rt],[clock_gettime],, AC_MSG_ERROR(librt missing))

  #__fdelt_chk's params and return type have changed from long unsigned int to long int.
  # See which one is present here.
  AC_MSG_CHECKING(__fdelt_chk type)
  AC_COMPILE_IFELSE([AC_LANG_PROGRAM([[#ifdef _FORTIFY_SOURCE
                    #undef _FORTIFY_SOURCE
                  #endif
                  #define _FORTIFY_SOURCE 2
                  #include <sys/select.h>
     extern "C" long unsigned int __fdelt_warn(long unsigned int);]],[[]])],
    [ fdelt_type="long unsigned int"],
    [ fdelt_type="long int"])
  AC_MSG_RESULT($fdelt_type)
  AC_DEFINE_UNQUOTED(FDELT_TYPE, $fdelt_type,[parameter and return value type for __fdelt_chk])
  AX_CHECK_LINK_FLAG([[-Wl,--wrap=__divmoddi4]], [COMPAT_LDFLAGS="$COMPAT_LDFLAGS -Wl,--wrap=__divmoddi4"])
  AX_CHECK_LINK_FLAG([[-Wl,--wrap=log2f]], [COMPAT_LDFLAGS="$COMPAT_LDFLAGS -Wl,--wrap=log2f"])
else
  AC_SEARCH_LIBS([clock_gettime],[rt])
fi

if test "x$enable_gprof" = xyes; then
    dnl -pg is incompatible with -pie. Since hardening and profiling together doesn't make sense,
    dnl we simply make them mutually exclusive here. Additionally, hardened toolchains may force
    dnl -pie by default, in which case it needs to be turned off with -no-pie.

    if test x$use_hardening = xyes; then
        AC_MSG_ERROR(gprof profiling is not compatible with hardening. Reconfigure with --disable-hardening or --disable-gprof)
    fi
    use_hardening=no
    AX_CHECK_COMPILE_FLAG([-pg],[GPROF_CXXFLAGS="-pg"],
        [AC_MSG_ERROR(gprof profiling requested but not available)], [[$CXXFLAG_WERROR]])

    AX_CHECK_LINK_FLAG([[-no-pie]], [GPROF_LDFLAGS="-no-pie"])
    AX_CHECK_LINK_FLAG([[-pg]],[GPROF_LDFLAGS="$GPROF_LDFLAGS -pg"],
        [AC_MSG_ERROR(gprof profiling requested but not available)], [[$GPROF_LDFLAGS]])
fi

if test x$TARGET_OS != xwindows; then
  # All windows code is PIC, forcing it on just adds useless compile warnings
  AX_CHECK_COMPILE_FLAG([-fPIC],[PIC_FLAGS="-fPIC";CFLAGS="$PIC_FLAGS $CFLAGS"])
fi

# All versions of gcc that we commonly use for building are subject to bug
# https://gcc.gnu.org/bugzilla/show_bug.cgi?id=90348. To work around that, set
# -fstack-reuse=none for all gcc builds. (Only gcc understands this flag)
AX_CHECK_COMPILE_FLAG([-fstack-reuse=none],[HARDENED_CXXFLAGS="$HARDENED_CXXFLAGS -fstack-reuse=none"])
if test x$use_hardening != xno; then
  use_hardening=yes
  AX_CHECK_COMPILE_FLAG([-Wstack-protector],[HARDENED_CXXFLAGS="$HARDENED_CXXFLAGS -Wstack-protector"])
  AX_CHECK_COMPILE_FLAG([-fstack-protector-all],[HARDENED_CXXFLAGS="$HARDENED_CXXFLAGS -fstack-protector-all"])

  # When enable_debug is yes, all optimizations are disabled.
  # However, FORTIFY_SOURCE requires that there is some level of optimization, otherwise it does nothing and just creates a compiler warning.
  # Since FORTIFY_SOURCE is a no-op without optimizations, do not enable it when enable_debug is yes.
  if test x$enable_debug != xyes; then
    AX_CHECK_PREPROC_FLAG([-D_FORTIFY_SOURCE=2],[
      AX_CHECK_PREPROC_FLAG([-U_FORTIFY_SOURCE],[
        HARDENED_CPPFLAGS="$HARDENED_CPPFLAGS -U_FORTIFY_SOURCE"
      ])
      HARDENED_CPPFLAGS="$HARDENED_CPPFLAGS -D_FORTIFY_SOURCE=2"
    ])
  fi

  AX_CHECK_LINK_FLAG([[-Wl,--dynamicbase]], [HARDENED_LDFLAGS="$HARDENED_LDFLAGS -Wl,--dynamicbase"])
  AX_CHECK_LINK_FLAG([[-Wl,--nxcompat]], [HARDENED_LDFLAGS="$HARDENED_LDFLAGS -Wl,--nxcompat"])
  AX_CHECK_LINK_FLAG([[-Wl,--high-entropy-va]], [HARDENED_LDFLAGS="$HARDENED_LDFLAGS -Wl,--high-entropy-va"])
  AX_CHECK_LINK_FLAG([[-Wl,-z,relro]], [HARDENED_LDFLAGS="$HARDENED_LDFLAGS -Wl,-z,relro"])
  AX_CHECK_LINK_FLAG([[-Wl,-z,now]], [HARDENED_LDFLAGS="$HARDENED_LDFLAGS -Wl,-z,now"])
  AX_CHECK_LINK_FLAG([[-fPIE -pie]], [PIE_FLAGS="-fPIE"; HARDENED_LDFLAGS="$HARDENED_LDFLAGS -pie"],, [[$CXXFLAG_WERROR]])

  case $host in
    *mingw*)
       AC_CHECK_LIB([ssp],      [main],, AC_MSG_ERROR(libssp missing))
    ;;
  esac
fi

dnl this flag screws up non-darwin gcc even when the check fails. special-case it.
if test x$TARGET_OS = xdarwin; then
  AX_CHECK_LINK_FLAG([[-Wl,-dead_strip]], [LDFLAGS="$LDFLAGS -Wl,-dead_strip"])
fi

AC_CHECK_HEADERS([endian.h sys/endian.h byteswap.h stdio.h stdlib.h unistd.h strings.h sys/types.h sys/stat.h sys/select.h sys/prctl.h])

# FD_ZERO may be dependent on a declaration of memcpy, e.g. in SmartOS
# check that it fails to build without memcpy, then that it builds with
AC_MSG_CHECKING(FD_ZERO memcpy dependence)
AC_COMPILE_IFELSE([AC_LANG_PROGRAM([[
    #include <cstddef>
    #if HAVE_SYS_SELECT_H
    #include <sys/select.h>
    #endif
  ]],[[
    #if HAVE_SYS_SELECT_H
    fd_set fds;
    FD_ZERO(&fds);
    #endif
  ]])],
  [ AC_MSG_RESULT(no) ],
  [
      AC_COMPILE_IFELSE([AC_LANG_PROGRAM([[
          #include <cstring>
          #if HAVE_SYS_SELECT_H
          #include <sys/select.h>
          #endif
        ]], [[
          #if HAVE_SYS_SELECT_H
          fd_set fds;
          FD_ZERO(&fds);
          #endif
        ]])],
        [ AC_MSG_RESULT(yes); AC_DEFINE(HAVE_CSTRING_DEPENDENT_FD_ZERO, 1, [Define this symbol if FD_ZERO is dependent of a memcpy declaration being available]) ],
        [ AC_MSG_ERROR(failed with cstring include) ]
      )
  ]
)

AC_CHECK_DECLS([getifaddrs, freeifaddrs],,,
    [#include <sys/types.h>
    #include <ifaddrs.h>]
)
AC_CHECK_DECLS([strnlen])

# Check for daemon(3), unrelated to --with-daemon (although used by it)
AC_CHECK_DECLS([daemon])

AC_CHECK_DECLS([le16toh, le32toh, le64toh, htole16, htole32, htole64, be16toh, be32toh, be64toh, htobe16, htobe32, htobe64],,,
		[#if HAVE_ENDIAN_H
                 #include <endian.h>
                 #elif HAVE_SYS_ENDIAN_H
                 #include <sys/endian.h>
                 #endif])

AC_CHECK_DECLS([bswap_16, bswap_32, bswap_64],,,
		[#if HAVE_BYTESWAP_H
                 #include <byteswap.h>
                 #endif])

AC_CHECK_DECLS([__builtin_clz, __builtin_clzl, __builtin_clzll])

dnl Check for malloc_info (for memory statistics information in getmemoryinfo)
AC_MSG_CHECKING(for getmemoryinfo)
AC_COMPILE_IFELSE([AC_LANG_PROGRAM([[#include <malloc.h>]],
 [[ int f = malloc_info(0, NULL); ]])],
 [ AC_MSG_RESULT(yes); AC_DEFINE(HAVE_MALLOC_INFO, 1,[Define this symbol if you have malloc_info]) ],
 [ AC_MSG_RESULT(no)]
)

dnl Check for mallopt(M_ARENA_MAX) (to set glibc arenas)
AC_MSG_CHECKING(for mallopt M_ARENA_MAX)
AC_COMPILE_IFELSE([AC_LANG_PROGRAM([[#include <malloc.h>]],
 [[ mallopt(M_ARENA_MAX, 1); ]])],
 [ AC_MSG_RESULT(yes); AC_DEFINE(HAVE_MALLOPT_ARENA_MAX, 1,[Define this symbol if you have mallopt with M_ARENA_MAX]) ],
 [ AC_MSG_RESULT(no)]
)

AC_MSG_CHECKING([for visibility attribute])
AC_LINK_IFELSE([AC_LANG_SOURCE([
  int foo_def( void ) __attribute__((visibility("default")));
  int main(){}
  ])],
  [
    AC_DEFINE(HAVE_VISIBILITY_ATTRIBUTE,1,[Define if the visibility attribute is supported.])
    AC_MSG_RESULT(yes)
  ],
  [
    AC_MSG_RESULT(no)
    if test x$use_reduce_exports = xyes; then
      AC_MSG_ERROR([Cannot find a working visibility attribute. Use --disable-reduce-exports.])
    fi
  ]
)

if test "x$use_thread_local" = xyes || { test "x$use_thread_local" = xauto && test "x$use_glibc_compat" = xno; }; then
  TEMP_LDFLAGS="$LDFLAGS"
  LDFLAGS="$TEMP_LDFLAGS $PTHREAD_CFLAGS"
  AC_MSG_CHECKING([for thread_local support])
  AC_LINK_IFELSE([AC_LANG_SOURCE([
    #include <thread>
    static thread_local int foo = 0;
    static void run_thread() { foo++;}
    int main(){
    for(int i = 0; i < 10; i++) { std::thread(run_thread).detach();}
    return foo;
    }
    ])],
    [
     case $host in
       *mingw*)
          # mingw32's implementation of thread_local has also been shown to behave
          # erroneously under concurrent usage; see:
          # https://gist.github.com/jamesob/fe9a872051a88b2025b1aa37bfa98605
          AC_MSG_RESULT(no)
          ;;
        *darwin*)
          # TODO enable thread_local on later versions of Darwin where it is
          # supported (per https://stackoverflow.com/a/29929949)
          AC_MSG_RESULT(no)
          ;;
        *freebsd*)
          # FreeBSD's implementation of thread_local is also buggy (per
          # https://groups.google.com/d/msg/bsdmailinglist/22ncTZAbDp4/Dii_pII5AwAJ)
          AC_MSG_RESULT(no)
          ;;
        *)
          AC_DEFINE(HAVE_THREAD_LOCAL,1,[Define if thread_local is supported.])
          AC_MSG_RESULT(yes)
          ;;
      esac
    ],
    [
      AC_MSG_RESULT(no)
    ]
  )
  LDFLAGS="$TEMP_LDFLAGS"
fi

# Check for different ways of gathering OS randomness
AC_MSG_CHECKING(for Linux getrandom syscall)
AC_COMPILE_IFELSE([AC_LANG_PROGRAM([[#include <unistd.h>
  #include <sys/syscall.h>
  #include <linux/random.h>]],
 [[ syscall(SYS_getrandom, nullptr, 32, 0); ]])],
 [ AC_MSG_RESULT(yes); AC_DEFINE(HAVE_SYS_GETRANDOM, 1,[Define this symbol if the Linux getrandom system call is available]) ],
 [ AC_MSG_RESULT(no)]
)

AC_MSG_CHECKING(for getentropy)
AC_COMPILE_IFELSE([AC_LANG_PROGRAM([[#include <unistd.h>]],
 [[ getentropy(nullptr, 32) ]])],
 [ AC_MSG_RESULT(yes); AC_DEFINE(HAVE_GETENTROPY, 1,[Define this symbol if the BSD getentropy system call is available]) ],
 [ AC_MSG_RESULT(no)]
)

AC_MSG_CHECKING(for getentropy via random.h)
AC_COMPILE_IFELSE([AC_LANG_PROGRAM([[#include <unistd.h>
 #include <sys/random.h>]],
 [[ getentropy(nullptr, 32) ]])],
 [ AC_MSG_RESULT(yes); AC_DEFINE(HAVE_GETENTROPY_RAND, 1,[Define this symbol if the BSD getentropy system call is available with sys/random.h]) ],
 [ AC_MSG_RESULT(no)]
)

AC_MSG_CHECKING(for sysctl KERN_ARND)
AC_COMPILE_IFELSE([AC_LANG_PROGRAM([[#include <sys/types.h>
  #include <sys/sysctl.h>]],
 [[ static const int name[2] = {CTL_KERN, KERN_ARND};
    sysctl(name, 2, nullptr, nullptr, nullptr, 0); ]])],
 [ AC_MSG_RESULT(yes); AC_DEFINE(HAVE_SYSCTL_ARND, 1,[Define this symbol if the BSD sysctl(KERN_ARND) is available]) ],
 [ AC_MSG_RESULT(no)]
)

AC_MSG_CHECKING(for if type char equals int8_t)
AC_COMPILE_IFELSE([AC_LANG_PROGRAM([[#include <stdint.h>
  #include <type_traits>]],
 [[ static_assert(std::is_same<int8_t, char>::value, ""); ]])],
 [ AC_MSG_RESULT(yes); AC_DEFINE(CHAR_EQUALS_INT8, 1,[Define this symbol if type char equals int8_t]) ],
 [ AC_MSG_RESULT(no)]
)

# Check for reduced exports
if test x$use_reduce_exports = xyes; then
  AX_CHECK_COMPILE_FLAG([-fvisibility=hidden],[RE_CXXFLAGS="-fvisibility=hidden"],
  [AC_MSG_ERROR([Cannot set default symbol visibility. Use --disable-reduce-exports.])])
fi

AC_MSG_CHECKING([for std::system])
AC_LINK_IFELSE(
    [ AC_LANG_PROGRAM(
        [[ #include <cstdlib> ]],
        [[ int nErr = std::system(""); ]]
    )],
    [ AC_MSG_RESULT(yes); AC_DEFINE(HAVE_STD__SYSTEM, 1, Define to 1 if you have the `std::system' function.)],
    [ AC_MSG_RESULT(no) ]
)

AC_MSG_CHECKING([for ::_wsystem])
AC_LINK_IFELSE(
    [ AC_LANG_PROGRAM(
        [[ ]],
        [[ int nErr = ::_wsystem(""); ]]
    )],
    [ AC_MSG_RESULT(yes); AC_DEFINE(HAVE_WSYSTEM, 1, Define to 1 if you have the `::wsystem' function.)],
    [ AC_MSG_RESULT(no) ]
)

# Define to 1 if std::system or ::wsystem (Windows) is available
AC_DEFINE([HAVE_SYSTEM], [HAVE_STD__SYSTEM || HAVE_WSYSTEM], [std::system or ::wsystem])

LEVELDB_CPPFLAGS=
LIBLEVELDB=
LIBMEMENV=
AM_CONDITIONAL([EMBEDDED_LEVELDB],[true])
AC_SUBST(LEVELDB_CPPFLAGS)
AC_SUBST(LIBLEVELDB)
AC_SUBST(LIBMEMENV)

dnl enable-fuzz should disable all other targets
if test "x$enable_fuzz" = "xyes"; then
  AC_MSG_WARN(enable-fuzz will disable all other targets)
  build_bitcoin_utils=no
  build_bitcoin_cli=no
  build_bitcoin_tx=no
  build_bitcoin_wallet=no
  build_bitcoind=no
  build_bitcoin_libs=no
  bitcoin_enable_qt=no
  bitcoin_enable_qt_test=no
  bitcoin_enable_qt_dbus=no
  enable_wallet=no
  use_bench=no
  use_upnp=no
  use_zmq=no
else
  BITCOIN_QT_INIT

  dnl sets $bitcoin_enable_qt, $bitcoin_enable_qt_test, $bitcoin_enable_qt_dbus
  BITCOIN_QT_CONFIGURE([$use_pkgconfig])
fi

if test x$enable_wallet != xno; then
    dnl Check for libdb_cxx only if wallet enabled
    BITCOIN_FIND_BDB48
fi

dnl Check for libminiupnpc (optional)
if test x$use_upnp != xno; then
  AC_CHECK_HEADERS(
    [miniupnpc/miniwget.h miniupnpc/miniupnpc.h miniupnpc/upnpcommands.h miniupnpc/upnperrors.h],
    [AC_CHECK_LIB([miniupnpc], [upnpDiscover], [MINIUPNPC_LIBS=-lminiupnpc], [have_miniupnpc=no])],
    [have_miniupnpc=no]
  )
dnl The minimum supported miniUPnPc API version is set to 10. This keeps compatibility
dnl with Ubuntu 16.04 LTS and Debian 8 libminiupnpc-dev packages.
if test x$have_miniupnpc != xno; then
  AC_MSG_CHECKING([whether miniUPnPc API version is supported])
  AC_PREPROC_IFELSE([AC_LANG_PROGRAM([[
      @%:@include <miniupnpc/miniupnpc.h>
    ]], [[
      #if MINIUPNPC_API_VERSION >= 10
      // Everything is okay
      #else
      #  error miniUPnPc API version is too old
      #endif
    ]])],[
      AC_MSG_RESULT(yes)
    ],[
    AC_MSG_RESULT(no)
    AC_MSG_WARN([miniUPnPc API version < 10 is unsupported, disabling UPnP support.])
    have_miniupnpc=no
  ])
fi
fi

if test x$build_bitcoin_wallet$build_bitcoin_cli$build_bitcoin_tx$build_bitcoind$bitcoin_enable_qt$use_tests$use_bench = xnonononononono; then
    use_boost=no
else
    use_boost=yes
fi

if test x$use_boost = xyes; then

dnl Minimum required Boost version
define(MINIMUM_REQUIRED_BOOST, 1.47.0)

dnl Check for boost libs
AX_BOOST_BASE([MINIMUM_REQUIRED_BOOST])
if test x$want_boost = xno; then
    AC_MSG_ERROR([[only libbitcoinconsensus can be built without boost]])
fi
AX_BOOST_SYSTEM
AX_BOOST_FILESYSTEM
AX_BOOST_THREAD
AX_BOOST_CHRONO

dnl Boost 1.56 through 1.62 allow using std::atomic instead of its own atomic
dnl counter implementations. In 1.63 and later the std::atomic approach is default.
m4_pattern_allow(DBOOST_AC_USE_STD_ATOMIC) dnl otherwise it's treated like a macro
BOOST_CPPFLAGS="-DBOOST_SP_USE_STD_ATOMIC -DBOOST_AC_USE_STD_ATOMIC $BOOST_CPPFLAGS"

if test x$use_reduce_exports = xyes; then
  AC_MSG_CHECKING([for working boost reduced exports])
  TEMP_CPPFLAGS="$CPPFLAGS"
  CPPFLAGS="$BOOST_CPPFLAGS $CPPFLAGS"
  AC_PREPROC_IFELSE([AC_LANG_PROGRAM([[
      @%:@include <boost/version.hpp>
    ]], [[
      #if BOOST_VERSION >= 104900
      // Everything is okay
      #else
      #  error Boost version is too old
      #endif
    ]])],[
      AC_MSG_RESULT(yes)
    ],[
    AC_MSG_ERROR([boost versions < 1.49 are known to be broken with reduced exports. Use --disable-reduce-exports.])
  ])
  CPPFLAGS="$TEMP_CPPFLAGS"
fi
fi

if test x$use_reduce_exports = xyes; then
    CXXFLAGS="$CXXFLAGS $RE_CXXFLAGS"
    AX_CHECK_LINK_FLAG([[-Wl,--exclude-libs,ALL]], [RELDFLAGS="-Wl,--exclude-libs,ALL"])
fi

if test x$use_tests = xyes; then

  if test x$HEXDUMP = x; then
    AC_MSG_ERROR(hexdump is required for tests)
  fi


  if test x$use_boost = xyes; then

  AX_BOOST_UNIT_TEST_FRAMEWORK

  dnl Determine if -DBOOST_TEST_DYN_LINK is needed
  AC_MSG_CHECKING([for dynamic linked boost test])
  TEMP_LIBS="$LIBS"
  LIBS="$LIBS $BOOST_LDFLAGS $BOOST_UNIT_TEST_FRAMEWORK_LIB"
  TEMP_CPPFLAGS="$CPPFLAGS"
  CPPFLAGS="$CPPFLAGS $BOOST_CPPFLAGS"
  AC_LINK_IFELSE([AC_LANG_SOURCE([
       #define BOOST_TEST_DYN_LINK
       #define BOOST_TEST_MAIN
        #include <boost/test/unit_test.hpp>

       ])],
    [AC_MSG_RESULT(yes)]
    [TESTDEFS="$TESTDEFS -DBOOST_TEST_DYN_LINK"],
    [AC_MSG_RESULT(no)])
  LIBS="$TEMP_LIBS"
  CPPFLAGS="$TEMP_CPPFLAGS"

  fi
fi

if test x$use_boost = xyes; then

BOOST_LIBS="$BOOST_LDFLAGS $BOOST_SYSTEM_LIB $BOOST_FILESYSTEM_LIB $BOOST_THREAD_LIB $BOOST_CHRONO_LIB"


dnl If boost (prior to 1.57) was built without c++11, it emulated scoped enums
dnl using c++98 constructs. Unfortunately, this implementation detail leaked into
dnl the abi. This was fixed in 1.57.

dnl When building against that installed version using c++11, the headers pick up
dnl on the native c++11 scoped enum support and enable it, however it will fail to
dnl link. This can be worked around by disabling c++11 scoped enums if linking will
dnl fail.
dnl BOOST_NO_SCOPED_ENUMS was changed to BOOST_NO_CXX11_SCOPED_ENUMS in 1.51.

TEMP_LIBS="$LIBS"
LIBS="$BOOST_LIBS $LIBS"
TEMP_CPPFLAGS="$CPPFLAGS"
CPPFLAGS="$CPPFLAGS $BOOST_CPPFLAGS"
AC_MSG_CHECKING([for mismatched boost c++11 scoped enums])
AC_LINK_IFELSE([AC_LANG_PROGRAM([[
  #include <boost/config.hpp>
  #include <boost/version.hpp>
  #if !defined(BOOST_NO_SCOPED_ENUMS) && !defined(BOOST_NO_CXX11_SCOPED_ENUMS) && BOOST_VERSION < 105700
  #define BOOST_NO_SCOPED_ENUMS
  #define BOOST_NO_CXX11_SCOPED_ENUMS
  #define CHECK
  #endif
  #include <boost/filesystem.hpp>
  ]],[[
  #if defined(CHECK)
    boost::filesystem::copy_file("foo", "bar");
  #else
    choke;
  #endif
  ]])],
  [AC_MSG_RESULT(mismatched); BOOST_CPPFLAGS="$BOOST_CPPFLAGS -DBOOST_NO_SCOPED_ENUMS -DBOOST_NO_CXX11_SCOPED_ENUMS"], [AC_MSG_RESULT(ok)])
LIBS="$TEMP_LIBS"
CPPFLAGS="$TEMP_CPPFLAGS"

dnl Boost >= 1.50 uses sleep_for rather than the now-deprecated sleep, however
dnl it was broken from 1.50 to 1.52 when backed by nanosleep. Use sleep_for if
dnl a working version is available, else fall back to sleep. sleep was removed
dnl after 1.56.
dnl If neither is available, abort.
TEMP_LIBS="$LIBS"
LIBS="$BOOST_LIBS $LIBS"
TEMP_CPPFLAGS="$CPPFLAGS"
CPPFLAGS="$CPPFLAGS $BOOST_CPPFLAGS"
AC_LINK_IFELSE([AC_LANG_PROGRAM([[
  #include <boost/thread/thread.hpp>
  #include <boost/version.hpp>
  ]],[[
  #if BOOST_VERSION >= 105000 && (!defined(BOOST_HAS_NANOSLEEP) || BOOST_VERSION >= 105200)
      boost::this_thread::sleep_for(boost::chrono::milliseconds(0));
  #else
   choke me
  #endif
  ]])],
  [boost_sleep=yes;
     AC_DEFINE(HAVE_WORKING_BOOST_SLEEP_FOR, 1, [Define this symbol if boost sleep_for works])],
  [boost_sleep=no])
LIBS="$TEMP_LIBS"
CPPFLAGS="$TEMP_CPPFLAGS"

if test x$boost_sleep != xyes; then
TEMP_LIBS="$LIBS"
LIBS="$BOOST_LIBS $LIBS"
TEMP_CPPFLAGS="$CPPFLAGS"
CPPFLAGS="$CPPFLAGS $BOOST_CPPFLAGS"
AC_LINK_IFELSE([AC_LANG_PROGRAM([[
  #include <boost/version.hpp>
  #include <boost/thread.hpp>
  #include <boost/date_time/posix_time/posix_time_types.hpp>
  ]],[[
  #if BOOST_VERSION <= 105600
      boost::this_thread::sleep(boost::posix_time::milliseconds(0));
  #else
   choke me
  #endif
  ]])],
  [boost_sleep=yes; AC_DEFINE(HAVE_WORKING_BOOST_SLEEP, 1, [Define this symbol if boost sleep works])],
  [boost_sleep=no])
LIBS="$TEMP_LIBS"
CPPFLAGS="$TEMP_CPPFLAGS"
fi

if test x$boost_sleep != xyes; then
  AC_MSG_ERROR(No working boost sleep implementation found.)
fi

fi

case $host in
  *linux*)
    LIBHIDAPINAME=hidapi-libusb
    HIDAPILIBS=-l$LIBHIDAPINAME
    ;;
  *mingw*)
    LIBHIDAPINAME=hidapi
    HIDAPILIBS="-l$LIBHIDAPINAME -lsetupapi"
    ;;
  *)
    LIBHIDAPINAME=hidapi
    HIDAPILIBS=-l$LIBHIDAPINAME
    ;;
esac

if test "x$enable_usbdevice" = "xyes"; then
  if test "x$enable_wallet" != "xyes"; then
    AC_MSG_ERROR("enable_usbdevice must be used with enable_wallet.")
  fi
fi

if test x$use_pkgconfig = xyes; then
  : dnl
  m4_ifdef(
    [PKG_CHECK_MODULES],
    [
      PKG_CHECK_MODULES([CRYPTO], [libcrypto],,[AC_MSG_ERROR(libcrypto not found.)])
      if test x$use_qr != xno; then
        BITCOIN_QT_CHECK([PKG_CHECK_MODULES([QR], [libqrencode], [have_qrencode=yes], [have_qrencode=no])])
      fi
      if test x$build_bitcoin_cli$build_bitcoind$bitcoin_enable_qt$use_tests != xnononono; then
        PKG_CHECK_MODULES([EVENT], [libevent],, [AC_MSG_ERROR(libevent not found.)])
        if test x$TARGET_OS != xwindows; then
          PKG_CHECK_MODULES([EVENT_PTHREADS], [libevent_pthreads],, [AC_MSG_ERROR(libevent_pthreads not found.)])
        fi
      fi

      if test "x$use_zmq" = "xyes"; then
        PKG_CHECK_MODULES([ZMQ],[libzmq >= 4],
          [AC_DEFINE([ENABLE_ZMQ],[1],[Define to 1 to enable ZMQ functions])],
          [AC_DEFINE([ENABLE_ZMQ],[0],[Define to 1 to enable ZMQ functions])
           AC_MSG_WARN([libzmq version 4.x or greater not found, disabling])
           use_zmq=no])
      else
          AC_DEFINE_UNQUOTED([ENABLE_ZMQ],[0],[Define to 1 to enable ZMQ functions])
      fi

      if test "x$enable_usbdevice" = "xyes"; then
        if test "x$bitcoin_enable_qt" != "xyes"; then
            PKG_CHECK_MODULES([PROTOBUF], [protobuf],[have_protobuf=yes],
            [AC_MSG_WARN(protobuf not found.)
             enable_usbdevice=no])
        fi

        PKG_CHECK_MODULES([USB], [libusb-1.0 >= 1.0.9],
          [AC_DEFINE([ENABLE_USBDEVICE],[1],[Define to 1 to enable USBDEVICE functions])],
          [AC_DEFINE([ENABLE_USBDEVICE],[0],[Define to 1 to enable USBDEVICE functions])
           AC_MSG_WARN([libusb-1.0 version 1.0.9 or greater not found, disabling])
           enable_usbdevice=no])

        PKG_CHECK_MODULES([HIDAPI],[$LIBHIDAPINAME >= 0],
          [AC_DEFINE([ENABLE_USBDEVICE],[1],[Define to 1 to enable USBDEVICE functions])],
          [AC_DEFINE([ENABLE_USBDEVICE],[0],[Define to 1 to enable USBDEVICE functions])
           AC_MSG_WARN([$LIBHIDAPINAME version 0 or greater not found, disabling])
           enable_usbdevice=no])
      else
          AC_DEFINE_UNQUOTED([ENABLE_USBDEVICE],[0],[Define to 1 to enable USBDEVICE functions])
      fi
    ]
  )
else
  AC_CHECK_HEADER([openssl/crypto.h],,AC_MSG_ERROR(libcrypto headers missing))
  AC_CHECK_LIB([crypto],      [main],CRYPTO_LIBS=-lcrypto, AC_MSG_ERROR(libcrypto missing))

  if test x$build_bitcoin_cli$build_bitcoind$bitcoin_enable_qt$use_tests != xnononono; then
    AC_CHECK_HEADER([event2/event.h],, AC_MSG_ERROR(libevent headers missing),)
    AC_CHECK_LIB([event],[main],EVENT_LIBS=-levent,AC_MSG_ERROR(libevent missing))
    if test x$TARGET_OS != xwindows; then
      AC_CHECK_LIB([event_pthreads],[main],EVENT_PTHREADS_LIBS=-levent_pthreads,AC_MSG_ERROR(libevent_pthreads missing))
    fi
  fi

  if test "x$use_zmq" = "xyes"; then
     AC_CHECK_HEADER([zmq.h],
       [AC_DEFINE([ENABLE_ZMQ],[1],[Define to 1 to enable ZMQ functions])],
       [AC_MSG_WARN([zmq.h not found, disabling zmq support])
        use_zmq=no
        AC_DEFINE([ENABLE_ZMQ],[0],[Define to 1 to enable ZMQ functions])])
     AC_CHECK_LIB([zmq],[zmq_ctx_shutdown],ZMQ_LIBS=-lzmq,
       [AC_MSG_WARN([libzmq >= 4.0 not found, disabling zmq support])
        use_zmq=no
        AC_DEFINE([ENABLE_ZMQ],[0],[Define to 1 to enable ZMQ functions])])
  else
    AC_DEFINE_UNQUOTED([ENABLE_ZMQ],[0],[Define to 1 to enable ZMQ functions])
  fi

  if test "x$use_zmq" = "xyes"; then
    dnl Assume libzmq was built for static linking
    case $host in
      *mingw*)
        ZMQ_CFLAGS="$ZMQ_CFLAGS -DZMQ_STATIC"
      ;;
    esac
  fi

<<<<<<< HEAD
  if test "x$enable_usbdevice" = "xyes"; then
    if test "x$bitcoin_enable_qt" != "xyes"; then
      AC_CHECK_LIB([protobuf] ,[main],[PROTOBUF_LIBS=-lprotobuf],
        [AC_MSG_WARN([protobuf not found, disabling usbdevice support])
         enable_usbdevice=no],)
    fi
    AC_CHECK_HEADER([hidapi/hidapi.h],
       [AC_DEFINE([ENABLE_USBDEVICE],[1],[Define to 1 to enable USBDEVICE functions])],
       [AC_MSG_WARN([hidapi.h not found, disabling usbdevice support])
        enable_usbdevice=no
        AC_DEFINE([ENABLE_USBDEVICE],[0],[Define to 1 to enable USBDEVICE functions])])

    AC_CHECK_LIB([$LIBHIDAPINAME],[hid_open],HIDAPI_LIBS=$HIDAPILIBS,
       [AC_MSG_WARN([$LIBHIDAPINAME not found, disabling usbdevice support])
        enable_usbdevice=no
        AC_DEFINE([ENABLE_USBDEVICE],[0],[Define to 1 to enable USBDEVICE functions])],[-lsetupapi])

    AC_CHECK_HEADER([libusb-1.0/libusb.h],
       [AC_DEFINE([ENABLE_USBDEVICE],[1],[Define to 1 to enable USBDEVICE functions])],
       [AC_MSG_WARN([libusb.h not found, disabling usbdevice support])
        enable_usbdevice=no
        AC_DEFINE([ENABLE_USBDEVICE],[0],[Define to 1 to enable USBDEVICE functions])])

    USB_LIBS=" -lusb-1.0"
  else
    AC_DEFINE_UNQUOTED([ENABLE_USBDEVICE],[0],[Define to 1 to enable USBDEVICE functions])
  fi

  if test x$enable_bip70 != xno; then
    BITCOIN_QT_CHECK(AC_CHECK_LIB([protobuf] ,[main],[PROTOBUF_LIBS=-lprotobuf], [have_protobuf=no]))
  fi
=======
>>>>>>> be504692
  if test x$use_qr != xno; then
    BITCOIN_QT_CHECK([AC_CHECK_LIB([qrencode], [main],[QR_LIBS=-lqrencode], [have_qrencode=no])])
    BITCOIN_QT_CHECK([AC_CHECK_HEADER([qrencode.h],, have_qrencode=no)])
  fi
fi

dnl RapidCheck property-based testing

enable_property_tests=no
if test "x$use_rapidcheck" = xauto; then
    AC_CHECK_HEADERS([rapidcheck.h], [enable_property_tests=yes])
elif test "x$use_rapidcheck" != xno; then
    enable_property_tests=yes
fi

RAPIDCHECK_LIBS=
if test "x$enable_property_tests" = xyes; then
   RAPIDCHECK_LIBS=-lrapidcheck
fi
AC_SUBST(RAPIDCHECK_LIBS)
AM_CONDITIONAL([ENABLE_PROPERTY_TESTS], [test x$enable_property_tests = xyes])

dnl univalue check

need_bundled_univalue=yes

if test x$build_bitcoin_wallet$build_bitcoin_cli$build_bitcoin_tx$build_bitcoind$bitcoin_enable_qt$use_tests$use_bench = xnonononononono; then
  need_bundled_univalue=no
else

if test x$system_univalue != xno ; then
  found_univalue=no
  if test x$use_pkgconfig = xyes; then
    : #NOP
    m4_ifdef(
      [PKG_CHECK_MODULES],
      [
        PKG_CHECK_MODULES([UNIVALUE],[libunivalue >= 1.0.4],[found_univalue=yes],[true])
      ]
    )
  else
    AC_CHECK_HEADER([univalue.h],[
      AC_CHECK_LIB([univalue],  [main],[
        UNIVALUE_LIBS=-lunivalue
        found_univalue=yes
      ],[true])
    ],[true])
  fi

  if test x$found_univalue = xyes ; then
    system_univalue=yes
    need_bundled_univalue=no
  elif test x$system_univalue = xyes ; then
    AC_MSG_ERROR([univalue not found])
  else
    system_univalue=no
  fi
fi

if test x$need_bundled_univalue = xyes ; then
  UNIVALUE_CFLAGS='-I$(srcdir)/univalue/include'
  UNIVALUE_LIBS='univalue/libunivalue.la'
fi

fi

AM_CONDITIONAL([EMBEDDED_UNIVALUE],[test x$need_bundled_univalue = xyes])
AC_SUBST(UNIVALUE_CFLAGS)
AC_SUBST(UNIVALUE_LIBS)

<<<<<<< HEAD

if test x$have_protobuf != xno &&
   test x$enable_bip70 != xno; then
  BITCOIN_QT_PATH_PROGS([PROTOC], [protoc],$protoc_bin_path)
fi

if test "x$enable_usbdevice" = "xyes"; then
  if test "x$bitcoin_enable_qt" != "xyes"; then
    if test "x$protoc_bin_path" != x; then
      AC_PATH_PROGS([PROTOC],[protoc],,$protoc_bin_path)
    else
      AC_PATH_PROGS([PROTOC],[protoc])
    fi
  fi
fi



AC_MSG_CHECKING([whether to build particld])
=======
AC_MSG_CHECKING([whether to build bitcoind])
>>>>>>> be504692
AM_CONDITIONAL([BUILD_BITCOIND], [test x$build_bitcoind = xyes])
AC_MSG_RESULT($build_bitcoind)

AC_MSG_CHECKING([whether to build particl-cli])
AM_CONDITIONAL([BUILD_BITCOIN_CLI], [test x$build_bitcoin_cli = xyes])
AC_MSG_RESULT($build_bitcoin_cli)

AC_MSG_CHECKING([whether to build particl-tx])
AM_CONDITIONAL([BUILD_BITCOIN_TX], [test x$build_bitcoin_tx = xyes])
AC_MSG_RESULT($build_bitcoin_tx)

AC_MSG_CHECKING([whether to build particl-wallet])
AM_CONDITIONAL([BUILD_BITCOIN_WALLET], [test x$build_bitcoin_wallet = xyes])
AC_MSG_RESULT($build_bitcoin_wallet)

AC_MSG_CHECKING([whether to build libraries])
AM_CONDITIONAL([BUILD_BITCOIN_LIBS], [test x$build_bitcoin_libs = xyes])
if test x$build_bitcoin_libs = xyes; then
  AC_DEFINE(HAVE_CONSENSUS_LIB, 1, [Define this symbol if the consensus lib has been built])
  AC_CONFIG_FILES([libparticlconsensus.pc:libparticlconsensus.pc.in])
fi
AC_MSG_RESULT($build_bitcoin_libs)

AC_LANG_POP

if test "x$use_ccache" != "xno"; then
  AC_MSG_CHECKING(if ccache should be used)
  if test x$CCACHE = x; then
    if test "x$use_ccache" = "xyes"; then
      AC_MSG_ERROR([ccache not found.]);
    else
      use_ccache=no
    fi
  else
    use_ccache=yes
    CC="$ac_cv_path_CCACHE $CC"
    CXX="$ac_cv_path_CCACHE $CXX"
  fi
  AC_MSG_RESULT($use_ccache)
fi
if test "x$use_ccache" = "xyes"; then
    AX_CHECK_PREPROC_FLAG([-Qunused-arguments],[CPPFLAGS="-Qunused-arguments $CPPFLAGS"])
fi

dnl enable wallet
AC_MSG_CHECKING([if wallet should be enabled])
if test x$enable_wallet != xno; then
  AC_MSG_RESULT(yes)
  AC_DEFINE_UNQUOTED([ENABLE_WALLET],[1],[Define to 1 to enable wallet functions])
else
  AC_MSG_RESULT(no)
fi

dnl enable usbdevice
AC_MSG_CHECKING([if usbdevice should be enabled])
if test x$enable_usbdevice != xno; then
  AC_MSG_RESULT(yes)
  AC_DEFINE_UNQUOTED([ENABLE_USBDEVICE],[1],[Define to 1 to enable usbdevice functions])
else
  AC_MSG_RESULT(no)
fi

dnl enable upnp support
AC_MSG_CHECKING([whether to build with support for UPnP])
if test x$have_miniupnpc = xno; then
  if test x$use_upnp = xyes; then
     AC_MSG_ERROR("UPnP requested but cannot be built. Use --without-miniupnpc.")
  fi
  AC_MSG_RESULT(no)
  use_upnp=no
else
  if test x$use_upnp != xno; then
    AC_MSG_RESULT(yes)
    AC_MSG_CHECKING([whether to build with UPnP enabled by default])
    use_upnp=yes
    upnp_setting=0
    if test x$use_upnp_default != xno; then
      use_upnp_default=yes
      upnp_setting=1
    fi
    AC_MSG_RESULT($use_upnp_default)
    AC_DEFINE_UNQUOTED([USE_UPNP],[$upnp_setting],[UPnP support not compiled if undefined, otherwise value (0 or 1) determines default state])
    if test x$TARGET_OS = xwindows; then
      MINIUPNPC_CPPFLAGS="-DSTATICLIB -DMINIUPNP_STATICLIB"
    fi
  else
    AC_MSG_RESULT(no)
  fi
fi

dnl these are only used when qt is enabled
BUILD_TEST_QT=""
if test x$bitcoin_enable_qt != xno; then
  dnl enable dbus support
  AC_MSG_CHECKING([whether to build GUI with support for D-Bus])
  if test x$bitcoin_enable_qt_dbus != xno; then
    AC_DEFINE([USE_DBUS],[1],[Define if dbus support should be compiled in])
  fi
  AC_MSG_RESULT($bitcoin_enable_qt_dbus)

  dnl enable qr support
  AC_MSG_CHECKING([whether to build GUI with support for QR codes])
  if test x$have_qrencode = xno; then
    if test x$use_qr = xyes; then
     AC_MSG_ERROR("QR support requested but cannot be built. use --without-qrencode")
    fi
    AC_MSG_RESULT(no)
  else
    if test x$use_qr != xno; then
      AC_MSG_RESULT(yes)
      AC_DEFINE([USE_QRCODE],[1],[Define if QR support should be compiled in])
      use_qr=yes
    else
      AC_MSG_RESULT(no)
    fi
  fi

  if test x$XGETTEXT = x; then
    AC_MSG_WARN("xgettext is required to update qt translations")
  fi

  AC_MSG_CHECKING([whether to build test_bitcoin-qt])
  if test x$use_gui_tests$bitcoin_enable_qt_test = xyesyes; then
    AC_MSG_RESULT([yes])
    BUILD_TEST_QT="yes"
  else
    AC_MSG_RESULT([no])
  fi
fi

AM_CONDITIONAL([ENABLE_ZMQ], [test "x$use_zmq" = "xyes"])

AC_MSG_CHECKING([whether to build test_bitcoin])
if test x$use_tests = xyes; then
  AC_MSG_RESULT([yes])
  BUILD_TEST="yes"
else
  AC_MSG_RESULT([no])
  BUILD_TEST=""
fi

AC_MSG_CHECKING([whether to reduce exports])
if test x$use_reduce_exports = xyes; then
  AC_MSG_RESULT([yes])
else
  AC_MSG_RESULT([no])
fi

if test x$build_bitcoin_wallet$build_bitcoin_cli$build_bitcoin_tx$build_bitcoin_libs$build_bitcoind$bitcoin_enable_qt$use_bench$use_tests = xnononononononono; then
  AC_MSG_ERROR([No targets! Please specify at least one of: --with-utils --with-libs --with-daemon --with-gui --enable-bench or --enable-tests])
fi

AM_CONDITIONAL([TARGET_DARWIN], [test x$TARGET_OS = xdarwin])
AM_CONDITIONAL([BUILD_DARWIN], [test x$BUILD_OS = xdarwin])
AM_CONDITIONAL([TARGET_WINDOWS], [test x$TARGET_OS = xwindows])
AM_CONDITIONAL([ENABLE_WALLET],[test x$enable_wallet = xyes])
AM_CONDITIONAL([ENABLE_USBDEVICE],[test x$enable_usbdevice = xyes])
AM_CONDITIONAL([ENABLE_TESTS],[test x$BUILD_TEST = xyes])
AM_CONDITIONAL([ENABLE_FUZZ],[test x$enable_fuzz = xyes])
AM_CONDITIONAL([ENABLE_QT],[test x$bitcoin_enable_qt = xyes])
AM_CONDITIONAL([ENABLE_QT_TESTS],[test x$BUILD_TEST_QT = xyes])
AM_CONDITIONAL([ENABLE_BENCH],[test x$use_bench = xyes])
AM_CONDITIONAL([USE_QRCODE], [test x$use_qr = xyes])
AM_CONDITIONAL([USE_LCOV],[test x$use_lcov = xyes])
AM_CONDITIONAL([GLIBC_BACK_COMPAT],[test x$use_glibc_compat = xyes])
AM_CONDITIONAL([HARDEN],[test x$use_hardening = xyes])
AM_CONDITIONAL([ENABLE_HWCRC32],[test x$enable_hwcrc32 = xyes])
AM_CONDITIONAL([ENABLE_SSE41],[test x$enable_sse41 = xyes])
AM_CONDITIONAL([ENABLE_AVX2],[test x$enable_avx2 = xyes])
AM_CONDITIONAL([ENABLE_SHANI],[test x$enable_shani = xyes])
AM_CONDITIONAL([USE_ASM],[test x$use_asm = xyes])

AC_DEFINE(CLIENT_VERSION_MAJOR, _CLIENT_VERSION_MAJOR, [Major version])
AC_DEFINE(CLIENT_VERSION_MINOR, _CLIENT_VERSION_MINOR, [Minor version])
AC_DEFINE(CLIENT_VERSION_PARTICL, _CLIENT_VERSION_PARTICL, [Particl version])
AC_DEFINE(CLIENT_VERSION_REVISION, _CLIENT_VERSION_REVISION, [Build revision])
AC_DEFINE(CLIENT_VERSION_BUILD, _CLIENT_VERSION_BUILD, [Version Build])
AC_DEFINE(CLIENT_VERSION_IS_RELEASE, _CLIENT_VERSION_IS_RELEASE, [Version is release])
AC_DEFINE(COPYRIGHT_YEAR, _COPYRIGHT_YEAR, [Copyright year])
AC_DEFINE(COPYRIGHT_HOLDERS, "_COPYRIGHT_HOLDERS", [Copyright holder(s) before %s replacement])
AC_DEFINE(COPYRIGHT_HOLDERS_SUBSTITUTION, "_COPYRIGHT_HOLDERS_SUBSTITUTION", [Replacement for %s in copyright holders string])
define(_COPYRIGHT_HOLDERS_FINAL, [patsubst(_COPYRIGHT_HOLDERS, [%s], [_COPYRIGHT_HOLDERS_SUBSTITUTION])])
AC_DEFINE(COPYRIGHT_HOLDERS_FINAL, "_COPYRIGHT_HOLDERS_FINAL", [Copyright holder(s)])
AC_SUBST(CLIENT_VERSION_MAJOR, _CLIENT_VERSION_MAJOR)
AC_SUBST(CLIENT_VERSION_MINOR, _CLIENT_VERSION_MINOR)
AC_SUBST(CLIENT_VERSION_PARTICL, _CLIENT_VERSION_PARTICL)
AC_SUBST(CLIENT_VERSION_REVISION, _CLIENT_VERSION_REVISION)
AC_SUBST(CLIENT_VERSION_BUILD, _CLIENT_VERSION_BUILD)
AC_SUBST(CLIENT_VERSION_IS_RELEASE, _CLIENT_VERSION_IS_RELEASE)
AC_SUBST(COPYRIGHT_YEAR, _COPYRIGHT_YEAR)
AC_SUBST(COPYRIGHT_HOLDERS, "_COPYRIGHT_HOLDERS")
AC_SUBST(COPYRIGHT_HOLDERS_SUBSTITUTION, "_COPYRIGHT_HOLDERS_SUBSTITUTION")
AC_SUBST(COPYRIGHT_HOLDERS_FINAL, "_COPYRIGHT_HOLDERS_FINAL")
AC_SUBST(BITCOIN_DAEMON_NAME)
AC_SUBST(BITCOIN_GUI_NAME)
AC_SUBST(BITCOIN_CLI_NAME)
AC_SUBST(BITCOIN_TX_NAME)
AC_SUBST(BITCOIN_WALLET_TOOL_NAME)

AC_SUBST(RELDFLAGS)
AC_SUBST(DEBUG_CPPFLAGS)
AC_SUBST(WARN_CXXFLAGS)
AC_SUBST(NOWARN_CXXFLAGS)
AC_SUBST(DEBUG_CXXFLAGS)
AC_SUBST(COMPAT_LDFLAGS)
AC_SUBST(ERROR_CXXFLAGS)
AC_SUBST(GPROF_CXXFLAGS)
AC_SUBST(GPROF_LDFLAGS)
AC_SUBST(HARDENED_CXXFLAGS)
AC_SUBST(HARDENED_CPPFLAGS)
AC_SUBST(HARDENED_LDFLAGS)
AC_SUBST(PIC_FLAGS)
AC_SUBST(PIE_FLAGS)
AC_SUBST(SANITIZER_CXXFLAGS)
AC_SUBST(SANITIZER_LDFLAGS)
AC_SUBST(SSE42_CXXFLAGS)
AC_SUBST(SSE41_CXXFLAGS)
AC_SUBST(AVX2_CXXFLAGS)
AC_SUBST(SHANI_CXXFLAGS)
AC_SUBST(LIBTOOL_APP_LDFLAGS)
AC_SUBST(USE_UPNP)
AC_SUBST(USE_QRCODE)
AC_SUBST(BOOST_LIBS)
AC_SUBST(TESTDEFS)
AC_SUBST(LEVELDB_TARGET_FLAGS)
AC_SUBST(MINIUPNPC_CPPFLAGS)
AC_SUBST(MINIUPNPC_LIBS)
AC_SUBST(CRYPTO_LIBS)
AC_SUBST(EVENT_LIBS)
AC_SUBST(EVENT_PTHREADS_LIBS)
AC_SUBST(ZMQ_LIBS)
<<<<<<< HEAD
AC_SUBST(USB_LIBS)
AC_SUBST(HIDAPI_LIBS)
AC_SUBST(PROTOBUF_LIBS)
=======
>>>>>>> be504692
AC_SUBST(QR_LIBS)
AC_CONFIG_FILES([Makefile src/Makefile doc/man/Makefile share/setup.nsi share/qt/Info.plist test/config.ini])
AC_CONFIG_FILES([contrib/devtools/split-debug.sh],[chmod +x contrib/devtools/split-debug.sh])
AM_COND_IF([HAVE_DOXYGEN], [AC_CONFIG_FILES([doc/Doxyfile])])
AC_CONFIG_LINKS([contrib/filter-lcov.py:contrib/filter-lcov.py])
AC_CONFIG_LINKS([test/functional/test_runner.py:test/functional/test_runner.py])
AC_CONFIG_LINKS([test/util/bitcoin-util-test.py:test/util/bitcoin-util-test.py])
AC_CONFIG_LINKS([test/util/rpcauth-test.py:test/util/rpcauth-test.py])

dnl boost's m4 checks do something really nasty: they export these vars. As a
dnl result, they leak into secp256k1's configure and crazy things happen.
dnl Until this is fixed upstream and we've synced, we'll just un-export them.
CPPFLAGS_TEMP="$CPPFLAGS"
unset CPPFLAGS
CPPFLAGS="$CPPFLAGS_TEMP"

LDFLAGS_TEMP="$LDFLAGS"
unset LDFLAGS
LDFLAGS="$LDFLAGS_TEMP"

LIBS_TEMP="$LIBS"
unset LIBS
LIBS="$LIBS_TEMP"

PKGCONFIG_PATH_TEMP="$PKG_CONFIG_PATH"
unset PKG_CONFIG_PATH
PKG_CONFIG_PATH="$PKGCONFIG_PATH_TEMP"

PKGCONFIG_LIBDIR_TEMP="$PKG_CONFIG_LIBDIR"
unset PKG_CONFIG_LIBDIR
PKG_CONFIG_LIBDIR="$PKGCONFIG_LIBDIR_TEMP"

if test x$need_bundled_univalue = xyes; then
  AC_CONFIG_SUBDIRS([src/univalue])
fi

ac_configure_args="${ac_configure_args} --disable-shared --with-pic --enable-benchmark=no --with-bignum=no --enable-module-recovery --disable-jni --enable-module-ecdh --enable-module-commitment --enable-module-rangeproof --enable-module-bulletproof --enable-module-generator --enable-module-mlsag --enable-experimental --enable-endomorphism"
AC_CONFIG_SUBDIRS([src/secp256k1])

AC_OUTPUT

dnl Replace the BUILDDIR path with the correct Windows path if compiling on Native Windows
case ${OS} in
   *Windows*)
     sed  's/BUILDDIR="\/\([[a-z]]\)/BUILDDIR="\1:/'  test/config.ini > test/config-2.ini
     mv test/config-2.ini test/config.ini
   ;;
esac

echo
echo "Options used to compile and link:"
echo "  with wallet   = $enable_wallet"
echo "  with usbdevice= $enable_usbdevice"
echo "  with gui / qt = $bitcoin_enable_qt"
if test x$bitcoin_enable_qt != xno; then
    echo "    with qr     = $use_qr"
fi
echo "  with zmq      = $use_zmq"
echo "  with test     = $use_tests"
if test x$use_tests != xno; then
    echo "    with prop   = $enable_property_tests"
    echo "    with fuzz   = $enable_fuzz"
fi
echo "  with bench    = $use_bench"
echo "  with upnp     = $use_upnp"
echo "  use asm       = $use_asm"
echo "  sanitizers    = $use_sanitizers"
echo "  debug enabled = $enable_debug"
echo "  gprof enabled = $enable_gprof"
echo "  werror        = $enable_werror"
echo
echo "  target os     = $TARGET_OS"
echo "  build os      = $BUILD_OS"
echo
echo "  CC            = $CC"
echo "  CFLAGS        = $CFLAGS"
echo "  CPPFLAGS      = $DEBUG_CPPFLAGS $HARDENED_CPPFLAGS $CPPFLAGS"
echo "  CXX           = $CXX"
echo "  CXXFLAGS      = $DEBUG_CXXFLAGS $HARDENED_CXXFLAGS $WARN_CXXFLAGS $NOWARN_CXXFLAGS $ERROR_CXXFLAGS $GPROF_CXXFLAGS $CXXFLAGS"
echo "  LDFLAGS       = $PTHREAD_CFLAGS $HARDENED_LDFLAGS $GPROF_LDFLAGS $LDFLAGS"
echo "  ARFLAGS       = $ARFLAGS"
echo<|MERGE_RESOLUTION|>--- conflicted
+++ resolved
@@ -239,7 +239,7 @@
   [AS_HELP_STRING([--enable-bip70],
   [BIP70 (payment protocol) support in the GUI (no longer supported)])],
   [enable_bip70=$enableval],
-  [enable_bip70=auto])
+  [enable_bip70=no])
 
 if test x$enable_bip70 != xno; then
   AC_MSG_ERROR([BIP70 is no longer supported!])
@@ -1296,6 +1296,8 @@
             PKG_CHECK_MODULES([PROTOBUF], [protobuf],[have_protobuf=yes],
             [AC_MSG_WARN(protobuf not found.)
              enable_usbdevice=no])
+        else
+            BITCOIN_QT_CHECK([PKG_CHECK_MODULES([PROTOBUF], [protobuf], [have_protobuf=yes], [have_protobuf=no])])
         fi
 
         PKG_CHECK_MODULES([USB], [libusb-1.0 >= 1.0.9],
@@ -1349,7 +1351,6 @@
     esac
   fi
 
-<<<<<<< HEAD
   if test "x$enable_usbdevice" = "xyes"; then
     if test "x$bitcoin_enable_qt" != "xyes"; then
       AC_CHECK_LIB([protobuf] ,[main],[PROTOBUF_LIBS=-lprotobuf],
@@ -1378,11 +1379,10 @@
     AC_DEFINE_UNQUOTED([ENABLE_USBDEVICE],[0],[Define to 1 to enable USBDEVICE functions])
   fi
 
-  if test x$enable_bip70 != xno; then
+  if test x$enable_usbdevice != xno; then
     BITCOIN_QT_CHECK(AC_CHECK_LIB([protobuf] ,[main],[PROTOBUF_LIBS=-lprotobuf], [have_protobuf=no]))
   fi
-=======
->>>>>>> be504692
+
   if test x$use_qr != xno; then
     BITCOIN_QT_CHECK([AC_CHECK_LIB([qrencode], [main],[QR_LIBS=-lqrencode], [have_qrencode=no])])
     BITCOIN_QT_CHECK([AC_CHECK_HEADER([qrencode.h],, have_qrencode=no)])
@@ -1453,10 +1453,8 @@
 AC_SUBST(UNIVALUE_CFLAGS)
 AC_SUBST(UNIVALUE_LIBS)
 
-<<<<<<< HEAD
-
 if test x$have_protobuf != xno &&
-   test x$enable_bip70 != xno; then
+   test x$enable_usbdevice != xno; then
   BITCOIN_QT_PATH_PROGS([PROTOC], [protoc],$protoc_bin_path)
 fi
 
@@ -1470,12 +1468,7 @@
   fi
 fi
 
-
-
 AC_MSG_CHECKING([whether to build particld])
-=======
-AC_MSG_CHECKING([whether to build bitcoind])
->>>>>>> be504692
 AM_CONDITIONAL([BUILD_BITCOIND], [test x$build_bitcoind = xyes])
 AC_MSG_RESULT($build_bitcoind)
 
@@ -1707,12 +1700,9 @@
 AC_SUBST(EVENT_LIBS)
 AC_SUBST(EVENT_PTHREADS_LIBS)
 AC_SUBST(ZMQ_LIBS)
-<<<<<<< HEAD
 AC_SUBST(USB_LIBS)
 AC_SUBST(HIDAPI_LIBS)
 AC_SUBST(PROTOBUF_LIBS)
-=======
->>>>>>> be504692
 AC_SUBST(QR_LIBS)
 AC_CONFIG_FILES([Makefile src/Makefile doc/man/Makefile share/setup.nsi share/qt/Info.plist test/config.ini])
 AC_CONFIG_FILES([contrib/devtools/split-debug.sh],[chmod +x contrib/devtools/split-debug.sh])
